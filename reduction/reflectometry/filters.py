--- conflicted
+++ resolved
@@ -87,8 +87,6 @@
     mask = (xaxisvalues > start) and (xaxisvalues < end)
     data[0][mask] += data[0][mask] * slope + intercept
     """
-<<<<<<< HEAD
-    
     endpoint = data['Measurements':'counts'][data.axisValues(0) > end][0]
     
     mask = logical_and((data.axisValues(0) >= start), (data.axisValues(0) <= end))
@@ -96,11 +94,6 @@
     counts = data['Measurements':'counts'][mask]
     #monitor = data['Measurements':'monitor']
     #avg_monitor = sum(monitor) / monitor.shape[0]
-=======
-        
-    mask = (data[0] >= start) * (data[0] <= end)
-    counts = data[0][mask, 0]
->>>>>>> cd3d7368
     #counts = data[0][start:end, 0] # interval of data specified by start and finish
     #print 'before correction: ', data['Measurements':'counts'][mask]
     counts = counts * endpoint / ((xvalues * slope) + intercept) # applying footprint correction
