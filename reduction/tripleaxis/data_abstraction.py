--- conflicted
+++ resolved
@@ -1,1643 +1,1630 @@
-import numpy as np
-import uncertainty, err1d
-#import readice
-import readncnr4 as readncnr
-from formatnum import format_uncertainty
-import copy, simplejson, pickle
-from mpfit import mpfit
-#from ...dataflow import wireit
-eps=1e-8
-
-"""
-Current notes:
-My current thoughts are to have one giant table so that we can do sorting
-easily.
-
-For some motors such as filter_translation, flipper_state, collimator, they have values such as 
-"ON/OFF", "A,B,C", "50Min", etc.  we either need to mark these as unplottable, or rather, have a "mapper" which takes these values
-to something plottable
-
-"""
-
-
-
-
-
-class Lattice(object):
-        def __init__(self,a=None,b=None,c=None,alpha=None,beta=None,gamma=None):
-                self.a=a
-                self.b=b
-                self.c=c
-                self.alpha=alpha #stored in radians
-                self.beta=beta
-                self.gamma=gamma
-
-class Orientation(object):
-        def __init__(self,orient1=None,orient2=None):
-                self.orient1=orient1  #these are vectors
-                self.orient2=orient2
-
-class Sample(object):
-        def __init__(self):
-                self.lattice=Lattice()
-                self.mosaic=Mosaic()
-                self.orientation=Orientation()
-
-class Meta_tag(object):
-        def __init__(self,name=None,value=None,isDistinct=False):
-                self.name=name
-                self.value=value
-                self.isDistinct=isDistinct
-
-
-class MetaData(object):
-        def __init__(self,comment=None,filename=None, instrument_name=None,
-                     epoch=None,experiment_name=None, experiment_id=None,
-                     experiment_participants=None,date=None, filebase=None,
-                     fileseq_number=None, scan_type=None, scanned_variables=None,
-                     fixed_motors=None, fixed_energy=None, fixed_eief=None,
-                     counting_standard=None, desired_detector=None
-                     ):
-                self.comment=Meta_tag('comment',comment)
-                self.filename=Meta_tag('filename',filename)
-                self.instrument_name=Meta_tag('instrument_name',instrument_name)
-                self.epoch=Meta_tag('epoch',epoch)
-                self.experiment_name=Meta_tag('experiment_name',experiment_name)
-                self.experiment_id=Meta_tag('experiment_id',experiment_id)
-                self.experiment_participants=Meta_tag('experiment_participants',experiment_participants)
-                self.date=Meta_tag('date',date)
-                self.filebase=Meta_tag('filebase',filebase)
-                self.fileseq_number=Meta_tag('fileseq_number',filebase)
-                self.scan_type=Meta_tag('scan_type',scan_type) #EX MOTOR, VECTOR, etc.
-                self.scanned_variables=Meta_tag('scanned_variables',scanned_variables,isDistinct=True) #What the user wanted to scan
-                self.fixed_motors=Meta_tag('fixed_motors',fixed_motors) #which motors are fixed
-                self.fixed_energy=Meta_tag('fixed_energy',fixed_energy,isDistinct=True)
-                self.fixed_eief=Meta_tag('fixed_eief',fixed_eief,isDistinct=True) #either ei or ef
-                self.counting_standard=Meta_tag('counting_standard',counting_standard,isDistinct=True) # this is either monitor or time
-                self.desired_detector=Meta_tag('desired_detector',desired_detector,isDistinct=True) #detector, sd, psddet, etc.
-
-class IceMetaData(MetaData):
-        def __init__(self, ice_version=None, ice_repository_info=None, experimental_details=None,
-                     experiment_comment=None, desired_npoints=None, user=None, ranges=None,scan_description=None):
-                super(IceMetaData,self).__init__()
-                self.ice_version=Meta_tag('ice_version',ice_version)
-                self.ice_repository_info=Meta_tag('ice_repository_info',ice_repository_info)
-                self.experiment_details=Meta_tag('experiment_details',experimental_details)
-                self.experiment_comment=Meta_tag('experiment_comment',experiment_comment)
-                self.desired_npoints=Meta_tag('npoints',desired_npoints)
-                self.user=Meta_tag('user',user)
-                self.ranges=Meta_tag('ranges',ranges)
-                self.scan_description=Meta_tag('scan_description',scan_description)
-
-
-
-class Component(object):
-        """This is the Component class.  A Component must have a name, for example, 'a1'
-        Furthermore, it is given a set of values and stderr for initialization.
-        units are optional.  Internally, we store a "measurement".  This can be
-        accessed from measurement.x, measurement.dx
-        """
-
-        def _getx(self): return self.measurement.x
-        def _setx(self,x): 
-                self.measurement.x=x
-        def _get_variance(self): return self.measurement.variance
-        def _set_variance(self,variance):
-                self.measurement.variance=variance
-        def _getdx(self): 
-                if self.variance==None:
-                        return self.variance
-                return np.sqrt(self.variance)                
-        def _setdx(self,dx):
-                # Direct operation
-                #    variance = dx**2
-                # Indirect operation to avoid temporaries
-                self.variance[:] = dx
-                self.variance **= 2
-        x=property(_getx,_setx,doc='value')
-        variance=property(_get_variance,_set_variance,doc='variance')
-        dx = property(_getdx,_setdx,doc="standard deviation")
-
-        #Out of laziness, I am defining properties of x, variance, and dx, but these only effect
-        #the measurement objects attributes.  However, people should do operations on the motor object
-        #NOT on these components, otherwise errors will not propagate correctly!!!
-        def __init__(self, name,values,err, units=None,aliases=None):
-                self.name=name
-                self.aliases=aliases
-                self.units=units
-                #self.values=data
-                #self.err=err
-                self.measurement=uncertainty.Measurement(values,err**2)
-        # np array slicing operations
-        def __len__(self):
-                return len(self.x)
-        def __getitem__(self,key):
-                if self.variance:
-                        return uncertainty.Measurement(self.x[key],self.variance[key])
-                else:
-                        return uncertainty.Measurement(self.x[key],None)
-
-        def __setitem__(self,key,value):
-                self.x[key] = value.x
-                self.variance[key] = value.variance
-        def __delitem__(self, key):
-                del self.x[key]
-                del self.variance[key]
-        #def __iter__(self): pass # Not sure we need iter
-
-        # Normal operations: may be of mixed type
-        #def __add__(self, other):
-                #if isinstance(other,uncertainty.Measurement):
-                        #return uncertainty.Measurement(*err1d.add(self.x,self.variance,other.x,other.variance))
-                #else:
-                        #return uncertainty.Measurement(self.x+other, self.variance+0) # Force copy
-        #def __sub__(self, other):
-                #if isinstance(other,uncertainty.Measurement):
-                        #return uncertainty.Measurement(*err1d.sub(self.x,self.variance,other.x,other.variance))
-                #else:
-                        #return uncertainty.Measurement(self.x-other, self.variance+0) # Force copy
-        #def __mul__(self, other):
-                #if isinstance(other,uncertainty.Measurement):
-                        #if (not self.variance is None) and not (other.variance is None):
-                                #return uncertainty.Measurement(*err1d.mul(self.x,self.variance,other.x,other.variance))
-                        #else:
-                                #return uncertainty.Measurement(self.x*other.x,None)
-                #else:
-                        #if (not self.variance is None) and not (other.variance is None):
-                                #return uncertainty.Measurement(self.x*other, self.variance*other**2)
-                        #else:
-                                #return uncertainty.Measurement(self.x*other.x,None)
-        #def __truediv__(self, other):
-                #if isinstance(other,uncertainty.Measurement):
-                        #if (not self.variance is None) and not (other.variance is None):
-                                #return uncertainty.Measurement(*err1d.div(self.x,self.variance,other.x,other.variance))
-                        #else:
-                                #return uncertainty.Measurement(self.x/other.x,None)
-                #else:
-                        #if (not self.variance is None) and not (other.variance is None):
-                                #return uncertainty.Measurement(self.x/other, self.variance/other**2)
-                        #else:
-                                #return uncertainty.Measurement(self.x/other, None)
-
-        #def __pow__(self, other):
-                #if isinstance(other,uncertainty.Measurement):
-                        ## Haven't calcuated variance in (a+/-da) ** (b+/-db)
-                        #return NotImplemented
-                #else:
-                        #if (not self.variance is None) and not (other.variance is None):
-                                #return uncertainty.Measurement(*err1d.pow(self.x,self.variance,other))
-                        #else:
-                                #return uncertainty.Measurement(self.x**other,None)
-
-        ## Reverse operations
-        #def __radd__(self, other):
-                #return uncertainty.Measurement(self.x+other, self.variance+0) # Force copy
-        #def __rsub__(self, other):
-                #return uncertainty.Measurement(other-self.x, self.variance+0)
-        #def __rmul__(self, other):
-                #if (not self.variance is None) and not (other.variance is None):
-                        #return uncertainty.Measurement(self.x*other, self.variance*other**2)
-                #else:
-                        #return uncertainty.Measurement(self.x*other, None)
-        #def __rtruediv__(self, other):
-                #x,variance = err1d.pow(self.x,self.variance,-1)
-                #return uncertainty.Measurement(x*other,variance*other**2)
-        #def __rpow__(self, other): return NotImplemented
-
-        ## In-place operations: may be of mixed type
-        #def __iadd__(self, other):
-                #if isinstance(other,uncertainty.Measurement):
-                        #self.x,self.variance \
-                                #= err1d.add_inplace(self.x,self.variance,other.x,other.variance)
-                #else:
-                        #self.x+=other
-                #return self
-        #def __isub__(self, other):
-                #if isinstance(other,uncertainty.Measurement):
-                        #self.x,self.variance \
-                                #= err1d.sub_inplace(self.x,self.variance,other.x,other.variance)
-                #else:
-                        #self.x-=other
-                #return self
-        #def __imul__(self, other):
-                #if isinstance(other,uncertainty.Measurement):
-                        #self.x, self.variance \
-                                #= err1d.mul_inplace(self.x,self.variance,other.x,other.variance)
-                #else:
-                        #self.x *= other
-                        #self.variance *= other**2
-                #return self
-        #def __itruediv__(self, other):
-                #if isinstance(other,uncertainty.Measurement):
-                        #self.x,self.variance \
-                                #= err1d.div_inplace(self.x,self.variance,other.x,other.variance)
-                #else:
-                        #self.x /= other
-                        #self.variance /= other**2
-                #return self
-        #def __ipow__(self, other):
-                #if isinstance(other,uncertainty.Measurement):
-                        ## Haven't calcuated variance in (a+/-da) ** (b+/-db)
-                        #return NotImplemented
-                #else:
-                        #self.x,self.variance = err1d.pow_inplace(self.x, self.variance, other)
-                #return self
-
-        ## Use true division instead of integer division
-        #def __div__(self, other): return self.__truediv__(other)
-        #def __rdiv__(self, other): return self.__rtruediv__(other)
-        #def __idiv__(self, other): return self.__itruediv__(other)
-
-
-        ## Unary ops
-        #def __neg__(self):
-                #return uncertainty.Measurement(-self.x,self.variance)
-        #def __pos__(self):
-                #return self
-        #def __abs__(self):
-                #return uncertainty.Measurement(np.abs(self.x),self.variance)
-
-        def __str__(self):
-                #return str(self.x)+" +/- "+str(np.sqrt(self.variance))
-                if np.isscalar(self.x):
-                        return format_uncertainty(self.x,np.sqrt(self.variance))
-                else:
-                        Nx=self.x.shape[0]
-                        try:
-                                Ny=self.x.shape[1]
-                        except IndexError:
-                                Ny=1
-                        res=[]
-                        if len(self.x.shape)==3:
-                                for ny in range(Ny):
-                                        for nx in range(Nx):
-                                                res.append([format_uncertainty(v,dv) for v,dv in zip(self.x[:,nx,ny],np.sqrt(self.variance[:,nx,ny]))])
-                        else:
-                                for nx in range(Nx):
-                                        if not self.variance is None:
-                                                res.append([format_uncertainty(v,dv) for v,dv in zip(self.x,None)])
-                                        else:
-                                                for nx in range(Nx):
-                                                        res.append(format_uncertainty(self.x[nx],None))                                                
-
-                        return np.array(res).T.__repr__()
-        def __repr__(self):
-                return "Measurement(%s,%s)"%(str(self.x),str(self.variance))
-
-        # Not implemented
-        def __floordiv__(self, other): return NotImplemented
-        def __mod__(self, other): return NotImplemented
-        def __divmod__(self, other): return NotImplemented
-        def __mod__(self, other): return NotImplemented
-        def __lshift__(self, other): return NotImplemented
-        def __rshift__(self, other): return NotImplemented
-        def __and__(self, other): return NotImplemented
-        def __xor__(self, other): return NotImplemented
-        def __or__(self, other): return NotImplemented
-
-        def __rfloordiv__(self, other): return NotImplemented
-        def __rmod__(self, other): return NotImplemented
-        def __rdivmod__(self, other): return NotImplemented
-        def __rmod__(self, other): return NotImplemented
-        def __rlshift__(self, other): return NotImplemented
-        def __rrshift__(self, other): return NotImplemented
-        def __rand__(self, other): return NotImplemented
-        def __rxor__(self, other): return NotImplemented
-        def __ror__(self, other): return NotImplemented
-
-        def __ifloordiv__(self, other): return NotImplemented
-        def __imod__(self, other): return NotImplemented
-        def __idivmod__(self, other): return NotImplemented
-        def __imod__(self, other): return NotImplemented
-        def __ilshift__(self, other): return NotImplemented
-        def __irshift__(self, other): return NotImplemented
-        def __iand__(self, other): return NotImplemented
-        def __ixor__(self, other): return NotImplemented
-        def __ior__(self, other): return NotImplemented
-
-        def __invert__(self): return NotImplmented  # For ~x
-        def __complex__(self): return NotImplmented
-        def __int__(self): return NotImplmented
-        def __long__(self): return NotImplmented
-        def __float__(self): return NotImplmented
-        def __oct__(self): return NotImplmented
-        def __hex__(self): return NotImplmented
-        def __index__(self): return NotImplmented
-        def __coerce__(self): return NotImplmented
-
-        def log(self):
-                return uncertainty.Measurement(*err1d.log(self.x,self.variance))
-
-        def exp(self):
-                return uncertainty.Measurement(*err1d.exp(self.x,self.variance))
-
-        def log(val): return self.log()
-        def exp(val): return self.exp()
-
-
-def err_check(values,err):
-        if err==None:
-                measurement=uncertainty.Measurement(values, err)
-        else:
-                measurement=uncertainty.Measurement(values, err**2)
-        return measurement
-
-
-class Motor(Component):
-        """This is the motor class.  A Motor must have a name, for example, 'a1'
-        Furthermore, it is given a set of values and stderr for initialization.
-        units are optional.  Internally, we store a "measurement".  This can be
-        accesed from measurement.x, measurement.dx
-        """
-
-
-        def __init__(self,name,values=None,err=None,units='degrees',isDistinct=True, 
-                     window=eps,aliases=None,friends=None,spectator=False,
-                     isInterpolatable=False):
-                self.name=name
-                self.units=units
-                self.measurement=err_check(values,err)
-                self.aliases=aliases
-                self.isDistinct=isDistinct
-                self.isInterpolatable=isInterpolatable
-                self.spectator=spectator
-                #The spectator flag says if I was moving or not during a scan.
-                self.window=window #The window in which values are to be deemed equal, it assumes that the isDistinct flag is set 
-                self.friends=friends  
-                #If I am updated, then my friends might need to be updated, for example, hkl-> a3,a4, etc.
-
-
-class SampleEnvironment(Component):
-        """This is the SampleEnvironment class.  SampleEnvironment must have a name, for example, 'Temperature'
-        Furthermore, it is given a set of values and stderr for initialization.
-        units are optional.  Internally, we store a "measurement".  This can be
-        accesed from measurement.x, measurement.dx
-        """
-
-
-        def __init__(self,name=None,values=None,err=None,units='degrees',isDistinct=True, 
-                     window=eps,aliases=None,friends=None,spectator=False,
-                     isInterpolatable=False):
-                self.name=name
-                self.units=units
-                self.measurement=err_check(values,err)
-                self.aliases=aliases
-                self.isDistinct=isDistinct
-                self.isInterpolatable=isInterpolatable
-                self.spectator=spectator
-                #The spectator flag says if I was moving or not during a scan.
-                self.window=window #The window in which values are to be deemed equal, it assumes that the isDistinct flag is set 
-                self.friends=friends  
-                #If I am updated, then my friends might need to be updated, for example, hkl-> a3,a4, etc.
-
-
-
-class Detector(Component):
-        """This is the detector class.  A detector must have a name, for example, 'psd'
-        Furthermore, it is given a set of values and stderr for initialization.
-        units are optional.  Internally, we store a "measurement".  This can be
-        accesed from measurement.x, measurement.dx
-        """
-
-
-        def __init__(self,name,dimension=None,values=None,err=None,units='counts', 
-                     aliases=None,friends=None, isInterpolatable=True,isDistinct=False, efficiencies=None):
-                self.name=name
-                self.units=units
-                self.measurement=err_check(values,err)
-                self.aliases=aliases
-                self.isDistinct=isDistinct
-                self.isInterpolatable=isInterpolatable
-                self.friends=friends  
-                self.efficiencies=efficiencies
-                #If I am updated, then my friends might need to be updated
-                self.dimension=dimension
-                #Internally, I imagine that we should internally store the detector a multidimensional array.
-                # Each point is an array that is nxm pixels and then we have k points.  So, for a 2D psd for example,
-                # we would have kpoints x (n x m) array where n and m define the dimensions of the 2D psd
-
-        def correct_efficiencies(self,efficiencies):
-                """This function will correct the detector for efficiencies, in place"""
-                pass
-        def correct_offsets(self, offsets):
-                """This function will transform from a central a4, to the actual a4 """
-                pass
-        def sum(self,axis=0):
-                """This function will find the total counts on the detector along a given axis, similar to np.sum(axis=1).  This should be for Measurement objects, so we can propagate errors as well.
-                """
-                pass
-
-#class DetectorSet(object):
-#        def __init__(self):
-#                self.name=name
-#        def __getitem__(self, key): return self.__dict__[key]
-#        def __setitem__(self, key, item): self.__dict__[key] = item
-
-class DetectorSet(object):
-        """This defines a group of detectors"""
-        def __init__(self):
-                self.primary_detector=Detector('primary_detector',dimension=None,values=None,err=None,units='counts', 
-                                               aliases=None,friends=None, isInterpolatable=True)
-                self.detector_mode=None
-
-        def __iter__(self):
-                for key,value in self.__dict__.iteritems():
-                        if not key=='detector_mode':
-                                yield value
-
-        #def next(self):
-        #        for key, value in self.__dict__.iteritems():
-        #                yield value
-
-
-
-
-class Mosaic(object):
-        def __init__(self,horizontal=None, vertical=None):
-                self.horizontal=horizontal
-                self.vertical=vertical
-
-class Monochromator(object):
-        """A monochromator"""
-        def __init__(self, name='Monochromator', 
-                     vertical_focus=None,
-                     horizontal_focus=None,
-                     monochromator_translation=None,
-                     blades=None,
-                     mosaic=None,
-                     dspacing=None  #dspacing of the monochromator
-                     ):
-                self.name=name
-                self.vertical_focus=vertical_focus
-                self.horizontal_focus=horizontal_focus
-                self.blades=blades #this is an array of the monochromator blades
-                self.mosaic=mosaic
-                self.dspacing=dspacing
-                self.focus_cu=Motor('focus_cu',values=None,err=None,units='degrees',isDistinct=True,
-                                    isInterpolatable=True)
-                self.focus_pg=Motor('focus_pg',values=None,err=None,units='degrees',isDistinct=True,
-                                    isInterpolatable=True)
-                self.translation=Motor('translation',values=None,err=None,units='degrees',isDistinct=False,
-                                       isInterpolatable=True)
-                self.elevation=Motor('elevation',values=None,err=None,units='degrees',isDistinct=False,
-                                     isInterpolatable=True)
-        def __iter__(self):
-                for key,value in self.__dict__.iteritems():
-                        if isinstance(value, Motor):
-                                yield value
-
-class Filters(object):
-        """Filters"""
-        def __init__(self):
-                self.filter_rotation=Motor('filter_rotation',values=None,err=None,units='degrees',isDistinct=False,
-                                           isInterpolatable=False)
-                self.filter_tilt=Motor('filter_tilt',values=None,err=None,units='degrees',isDistinct=False,
-                                       isInterpolatable=False)
-                self.filter_translation=Motor('filter_translation',values=None,err=None,units='',isDistinct=True,
-                                              isInterpolatable=False)
-                #filter translation has values of "IN" and "OUT" 
-        def __iter__(self):
-                for key,value in self.__dict__.iteritems():
-                        yield value
-
-class Apertures(object):
-        def __init__(self):
-                self.aperture_horizontal=Motor('aperture_horizontal',values=None,err=None,units='degrees',isDistinct=False,
-                                               isInterpolatable=False)
-                self.aperture_vertical=Motor('aperture_vertical',values=None,err=None,units='degrees',isDistinct=False,
-                                             isInterpolatable=False)
-        def __iter__(self):
-                for key,value in self.__dict__.iteritems():
-                        yield value
-
-class Time(object):
-        def __init__(self):
-                self.duration=Motor('duration',values=None,err=None,units='seconds',isDistinct=True,
-                                    isInterpolatable=True)
-                self.timestamp=Motor('timestamp',values=None,err=None,units='seconds',isDistinct=False,
-                                     isInterpolatable=True)
-                #We should decide if we ignore timestamps, for now let's do so....
-                self.monitor=Motor('monitor',values=None,err=None,units='neutrons',isDistinct=False,
-                                   isInterpolatable=True)
-                self.monitor2=Motor('monitor2',values=None,err=None,units='neutrons',isDistinct=False,
-                                    isInterpolatable=True)
-        def __iter__(self):
-                for key,value in self.__dict__.iteritems():
-                        if isinstance(value, Motor):
-                                yield value
-
-
-class Temperature(object):                
-        def __init__(self):
-                self.temperature=SampleEnvironment('temperature',values=None,err=None,units='K',isDistinct=True,
-                                                   isInterpolatable=True)
-                self.temperature_control_reading=SampleEnvironment('temperature_control_reading',values=None,err=None,units='K',isDistinct=False,
-                                                                   isInterpolatable=True)
-                self.temperature_heater_power=SampleEnvironment('temperature_heater_power',values=None,err=None,units='percentage',isDistinct=False,
-                                                                isInterpolatable=True) #usuallly a percentage for most controllers...
-                self.temperature_setpoint=SampleEnvironment('temperature_setpoint',values=None,err=None,units='K',isDistinct=False,
-                                                            isInterpolatable=True)
-        def __iter__(self):
-                for key,value in self.__dict__.iteritems():
-                        yield value
-
-class MagneticField(object):                
-        def __init__(self):
-                self.magnetic_field=SampleEnvironment('magnetic_field',values=None,err=None,units='Tesla',isDistinct=True,
-                                                      isInterpolatable=True)
-
-
-
-
-
-class Analyzer(object):
-        """An analyzer"""
-        def __init__(self, name='Analyzer',
-                     vertical_focus=None,
-                     horizontal_focus=None,
-                     blades=None,
-                     mosaic=None,
-                     dspacing=None,  #dspacing of the monochromator
-                     focus_mode=None,
-                     detector_mode=None
-                     ):
-                self.name=name
-                self.blades=blades
-                self.mosaic=mosaic
-                self.detector_mode=detector_mode #DiffDet, SinglDetFlat,SinglDetHFoc,PSDDiff,PSDFlat,Undefined
-                self.focus_mode=focus_mode
-                self.dspacing=dspacing
-
-        def __iter__(self):
-                for key,value in self.__dict__.iteritems():
-                        if isinstance(value, Motor):
-                                yield value
-
-
-
-
-
-class Primary_Motors(object):
-        def __init__(self):
-                """These are a1, which defines the focusing convention and is equal to "dfm" in files
-                a5 also defines the focusing condition.  Instead, use analyzer_rotation and dfm_rotation
-                when present to do calculations.
-
-                """
-                self.a1=Motor('a1',values=None,err=None,units='degrees',isDistinct=True, isInterpolatable=True)
-                self.a2=Motor('a2',values=None,err=None,units='degrees',isDistinct=True, isInterpolatable=True)
-                self.a3=Motor('a3',values=None,err=None,units='degrees',isDistinct=True, isInterpolatable=True)
-                self.a4=Motor('a4',values=None,err=None,units='degrees',isDistinct=True, isInterpolatable=True)
-                self.a5=Motor('a5',values=None,err=None,units='degrees',isDistinct=True, isInterpolatable=True)
-                self.a6=Motor('a6',values=None,err=None,units='degrees',isDistinct=True, isInterpolatable=True)
-                self.sample_elevator=Motor('sample_elevator',values=None,err=None,units='degrees',isDistinct=False
-                                           , isInterpolatable=True)
-                self.sample_upper_tilt=Motor('sample_upper_tilt',values=None,err=None,units='degrees',isDistinct=False
-                                             , isInterpolatable=True) #note, needs to be changed in UB Mode
-                self.sample_lower_tilt=Motor('sample_lower_tilt',values=None,err=None,units='degrees',isDistinct=False
-                                             , isInterpolatable=True) #note, needs to be changed in UB Mode
-                self.sample_upper_translation=Motor('sample_upper_translation',values=None,err=None,units='degrees',isDistinct=False
-                                                    , isInterpolatable=True)
-                self.sample_lower_translation=Motor('sample_lower_translation',values=None,err=None,units='degrees',isDistinct=False
-                                                    , isInterpolatable=True) #note, needs to be changed in UB Mode
-                self.dfm_rotation=Motor('dfm_rotation',values=None,err=None,units='degrees',isDistinct=True
-                                        , isInterpolatable=True)
-                self.analyzer_rotation=Motor('analyzer_rotation',values=None,err=None,units='degrees',isDistinct=True
-                                             , isInterpolatable=True)
-                #self.aperture_horizontal=Motor('aperture_horizontal',values=None,err=None,units='degrees',isDistinct=True
-                #                               , isInterpolatable=True)
-                #self.aperture_vertical=Motor('aperture_vertical',values=None,err=None,units='degrees',isDistinct=True
-                #                             , isInterpolatable=True)
-        def __iter__(self):
-                for key,value in self.__dict__.iteritems():
-                        yield value
-
-class Physical_Motors(object):
-        def __init__(self):
-                self.h=Motor('h',values=None,err=None,units='rlu',isDistinct=True,
-                             isInterpolatable=True)
-                self.k=Motor('k',values=None,err=None,units='rlu',isDistinct=True,
-                             isInterpolatable=True)
-                self.l=Motor('l',values=None,err=None,units='rlu',isDistinct=True,
-                             isInterpolatable=True)
-                self.e=Motor('e',values=None,err=None,units='meV',isDistinct=True,
-                             isInterpolatable=True)
-                self.ei=Motor('ei',values=None,err=None,units='meV',isDistinct=True,
-                              isInterpolatable=True)
-                self.ef=Motor('ef',values=None,err=None,units='meV',isDistinct=True,
-                              isInterpolatable=True)
-                self.q=Motor('q',values=None,err=None,units='angstrom_inverse',isDistinct=True,
-                             isInterpolatable=True)
-                self.orient1=Motor('orient1',values=None,err=None,units='rlu',isDistinct=True,
-                                   isInterpolatable=True)
-                self.orient2=Motor('orient2',values=None,err=None,units='rlu',isDistinct=True,
-                                   isInterpolatable=True)
-                self.orient3=Motor('orient3',values=None,err=None,units='rlu',isDistinct=True,
-                                   isInterpolatable=True)
-                #self.qx=Motor('qx',values=None,err=None,units='rlu',isDistinct=True,
-                #              isInterpolatable=True)
-                #self.qy=Motor('qy',values=None,err=None,units='rlu',isDistinct=True,
-                #              isInterpolatable=True)
-                #self.qz=Motor('qz',values=None,err=None,units='rlu',isDistinct=True,
-                #              isInterpolatable=True)
-                #self.hkl=Motor('hkl',values=None,err=None,units='rlu',isDistinct=True,
-                #               isInterpolatable=True) #is this a tuple???
-        def __iter__(self):
-                for key,value in self.__dict__.iteritems():
-                        yield value
-
-class Collimators(object):
-        """Our collimators:  
-        post_analyzer_collimator:user_defined
-        post_monochromator_collimator:user_defined
-        pre_analyzer_collimator:user_defined
-        pre_monochromator_collimator:measured
-        For the radial and soller collimators, these are angles on the track.  Others
-        self.radial_collimator:  For horizontal focusing mode, rc=a6
-        self.soller_collimator:  When in flat mode, the 50 minute collimator=a6, 
-        others have a fixed offset relative to this one.  Within some window, these
-        are likely to remain constant.  Thus, from the angle on the track, we could probably
-        determine what the likely collimation status is.  This may be a candidate for a 
-        "slowly varying" property.  For now, we will treat these as nonDistict
-
-        """
-        def __init__(self):
-                self.post_analyzer_collimator=Motor('post_analyzer_collimator',values=None,err=None,units='minutes',isDistinct=False)
-                self.post_monochromator_collimator=Motor('post_monochromator_collimator',values=None,err=None,units='minutes',isDistinct=False)
-                self.pre_analyzer_collimator=Motor('pre_analyzer_collimator',values=None,err=None,units='minutes',isDistinct=False)
-                self.pre_monochromator_collimator=Motor('post_monochromator_collimator',values=None,err=None,units='minutes',isDistinct=True)
-                self.radial_collimator=Motor('radial_collimator',values=None,err=None,units='degrees',isDistinct=True, window=2.0)
-                self.soller_collimator=Motor('soller_collimator',values=None,err=None,units='degrees',isDistinct=False, window=2.0)
-
-        def __iter__(self):
-                for key,value in self.__dict__.iteritems():
-                        yield value
-
-class Blades(object):
-        def __init__(self,title='',nblades=7):
-                self.blades=[]
-                for i in range(nblades):
-                        self.blades.append(Motor(title+'blade'+str(i),values=None,err=None,units='degrees',isDistinct=False))
-        def __iter__(self):
-                for blade in self.blades:
-                        yield blade
-
-
-class PolarizedBeam(object):
-        def __init__(self):
-                self.ei_flip=Motor('ei_flip',values=None,err=None,units='amps',isDistinct=False) #used to determine if the flipper is on
-                self.ef_flip=Motor('ef_flip',values=None,err=None,units='amps',isDistinct=False)
-                self.ef_guide=Motor('ef_guide',values=None,err=None,units='amps',isDistinct=False) #guide field
-                self.ei_guide=Motor('ei_guide',values=None,err=None,units='amps',isDistinct=False)
-                self.ei_cancel=Motor('ei_cancel',values=None,err=None,units='amps',isDistinct=False)
-                self.ef_cancel=Motor('ei_flip',values=None,err=None,units='amps',isDistinct=False)
-                self.hsample=Motor('ei_flip',values=None,err=None,units='amps',isDistinct=False) #horizontal current
-                self.vsample=Motor('ei_flip',values=None,err=None,units='amps',isDistinct=False) #vertical current
-                self.sample_guide_field_rotatation=Motor('sample_guide_field_rotatation',values=None,err=None,units='degrees',isDistinct=False)
-                self.flipper_state=Motor('flipper_state',values=None,err=None,units='',isDistinct=False) #short hand, can be A,B,C, etc.
-        def __iter__(self):
-                for key,value in self.__dict__.iteritems():
-                        yield value
-
-class Slits(object):
-        def __init__(self):
-                self.back_slit_height=Motor('back_slit_height',values=None,err=None,units='degrees',isDistinct=False
-                                            , isInterpolatable=True) 
-                self.back_slit_width=Motor('back_slit_width',values=None,err=None,units='degrees',isDistinct=False
-                                           , isInterpolatable=True) 
-        def __iter__(self):
-                for key,value in self.__dict__.iteritems():
-                        yield value
-
-
-
-class TripleAxis(object):
-        def __init__(self):
-                #self.data=[] #large nd array of all data columns
-                self.monochromator=Monochromator()
-                self.analyzer=Analyzer()
-                self.sample=Sample()
-                self.detectors=DetectorSet()
-                self.filters=Filters()
-                self.slits=Slits()
-                self.polarized_beam=PolarizedBeam()
-                self.collimators=Collimators()
-                self.primary_motors=Primary_Motors()
-                self.physical_motors=Physical_Motors()
-                self.time=Time()
-                self.sample_environment=SampleEnvironment()
-                self.meta_data=IceMetaData()
-                self.apertures=Apertures()
-                self.temperature=Temperature()
-
-                self.analyzer_blades=Blades(title='analyzer',nblades=8)
-        def detailed_balance(self):
-                beta_times_temp = 11.6
-                beta = beta_times_temp /self.temperature.temperature
-                E=self.physical_motors.e
-                for detector in self.detectors:
-                        detector.measurement=detector.measurement*np.exp(-beta*E/2)
-                return
-        def normalize_monitor(self,monitor):
-                # Turns out iterating through self.detectors makes detector a copy,
-                # and doesn't actually modify self.detectors -> could be the 'yield'
-                # statement producing a generator...
-                mon0=self.time.monitor.measurement 
-                for detector in self.detectors:
-                        detector.measurement=detector.measurement*(mon0/monitor)
-                        print 'hi'
-                        #for i in range(0,len(detector.measurement.x)):
-                        #        detector.measurement[i]=detector.measurement[i]*mon0[i]/monitor
-                return
-        def harmonic_monitor_correction(self, instrument_name):
-                """Multiplies the monitor correction through all of the detectors in the Detector_Sets."""
-                #Use for constant-Q scans with fixed scattering energy, Ef.
-                #CURRENTLY: Assumes Ef is fixed under constant-Q scan; could implement check later
-
-                coefficients = establish_correction_coefficients('monitor_correction_coordinates.txt')
-                M = coefficients[instrument_name]
-                for i in range(0, len(M)):
-                        M[i]=float(M[i])
-                #TODO - Throw error if there's an improper instrument_name given
-                for detector in self.detectors:
-                        Eii=self.physical_motors.ei.measurement
-                        detector.measurement=detector.measurement*(M[0] + M[1]*Eii + M[2]*Eii**2 + M[3]*Eii**3 + M[4]*Eii**4)
-                return
-
-        def resolution_volume_correction(self):
-                """Correct constant Q-scans with fixed incident energy, Ei, for the fact that the resolution volume changes
-                as Ef changes"""
-                # Requires constant-Q scan with fixed incident energy, Ei
-                # theta_analyzer is occasionally producing a Measurement of Nan's only because
-                #    it is taking the arcsin of a value > 1
-                wavelength_analyzer=np.sqrt(81.80425/self.physical_motors.ef.measurement) #determine the wavelength based on the analyzer
-                theta_analyzer=np.arcsin(wavelength_analyzer/2/self.analyzer.dspacing)  #This is what things should be 
-                #alternatively, we could do theta_analyzer=np.radians(self.primary_motors.a6.measurement/2)
-                argument=np.arcsin(np.pi/(.69472*self.analyzer.dspacing*np.sqrt(self.physical_motors.ei.measurement)))
-                norm=(self.physical_motors.ei.measurement**1.5)/np.tan(argument)
-                rescor=norm*np.tan(theta_analyzer)/self.physical_motors.ef.measurement**1.5
-                for detector in bt7.detectors:
-                        detector.measurement=detector.measurement*rescor
-                return
-
-        def efficiency_correction(self,efficiencies):
-                #TODO
-                for detector in self.detectors:
-                        detector*=efficiencies
-
-                pass
-
-        def dumps(self):
-                return pickle.dumps(self)
-
-        @classmethod
-        def loads(cls, str_version):
-                return pickle.loads(str_version)
-
-        def get_plottable(self):
-                #For now, hardcodes None into the variances until uncertainty can be fixed
-                orderx=[]
-                ordery=[]
-                data = {}
-                for key,value in self.__dict__.iteritems():
-                        if key=='detectors':
-                                for field in value:
-
-                                        val = field.measurement.x
-                                        err = field.measurement.variance
-
-                                        vals=[]
-                                        errs=[]
-                                        if type(val[0])==type(np.empty((1,1))):
-                                                #if the detector has multiple channels, split them up
-                                                for channels in val:
-                                                        for channel in channels:
-                                                                vals.append(channel[0])
-                                                if err==None:
-                                                        errs = None
-                                                else:
-                                                        for channels in err:
-                                                                for channel in channels:
-                                                                        errs.append(channel[0])		
-
-                                                ordery.append({'key': field.name, 'label': field.name})
-                                                data[field.name]={'values': vals,'errors': errs}
-
-                                        else:
-                                                ordery.append({'key': field.name, 'label': field.name})
-                                                if err==None:
-                                                        data[field.name]={'values': val.tolist(),'errors':err}
-                                                else:
-                                                        data[field.name]={'values': val.tolist(),'errors':err.tolist()}
-                        elif key=='data' or key=='meta_data' or key=='sample' or key=='sample_environment':
-                                #ignoring these data fields for plotting
-                                pass	
-                        else:
-                                for field in value:
-                                        orderx.append({'key': field.name, 'label': field.name})
-                                        val = field.measurement.x
-                                        err = field.measurement.variance
-                                        if val==None:
-                                                val = None
-                                        else:
-                                                val = val.tolist()
-                                        if err==None:
-                                                err = None
-                                        else:
-                                                err = err.tolist()
-                                        data[field.name]={'values': val,'errors': err}
-
-
-                plottable_data = {
-                        'type': 'nd',
-                        'title': 'Triple Axis Plot',
-                        'clear_existing': False,
-                        'orderx': orderx,
-                        'ordery': ordery,
-                        'series': [{
-                                'label': 'File 1',
-                                'data': data,
-                                'color': 'Red',
-                                'style': 'line',
-                                }],
-                }
-                return plottable_data
-
-
-# ****************************************************************************************************************************************************
-# ***************************************************************** TRANSLATION METHODS **************************************************************
-# ****************************************************************************************************************************************************
-def translate(bt7,dataset):
-        translate_monochromator(bt7,dataset)
-        translate_analyzer(bt7,dataset)
-        translate_collimator(bt7,dataset)
-        translate_sample(bt7,dataset) #sample must be done before physical motors to calculate orient1,2,3 from dataset
-        translate_primary_motors(bt7,dataset) #primary motors must be done before physical motors for Q calc.
-        translate_physical_motors(bt7,dataset)
-        translate_filters(bt7,dataset)
-        translate_apertures(bt7,dataset)
-        translate_polarized_beam(bt7,dataset)
-        translate_slits(bt7,dataset)
-        translate_temperature(bt7,dataset)
-        translate_time(bt7,dataset)
-        translate_metadata(bt7,dataset)
-        translate_detectors(bt7,dataset)
-
-def translate_monochromator(bt7,dataset):
-        translate_dict={}
-        #key--> on bt7
-        #value -> input, i.e. the field in dataset.data or dataset.metadata
-        translate_dict['focus_cu']='focuscu'
-        translate_dict['focus_pg']='focuspg'
-        translate_dict['horizontal_focus']='monohorizfocus'
-        translate_dict['vertical_focus']='monovertifocus'
-        translate_dict['translation']='monotrans'
-        translate_dict['elevation']='monoelev'
-        translate_dict['dspacing']='monochromator_dspacing'
-        map_motors(translate_dict, bt7,bt7.monochromator, dataset)
-        #map_motors(translate_dict, bt7.monochromator, dataset)
-
-        #for key,value in translate_dict.iteritems():
-        #        if dataset.data.has_key(value):
-        #                setattr(bt7.monochromator,key,dataset.data[value])
-        #        if dataset.metadata.has_key(value):
-        #                setattr(bt7.monochromator,key,dataset.metadata[value])
-
-        #bt7.monochromator.focus_cu=dataset.data['focuscu']
-        #bt7.monochromator.focus_pg=dataset.data['focuspg']
-        #bt7.monochromator.horizontal_focus=dataset.metadata['monohorizfocus']
-        #bt7.monochromator.vertical_focus=dataset.metadata['monovertifocus']
-        #bt7.monochromator.translation=dataset.data['monotrans']
-        #bt7.monochromator.elevation=dataset.data.monoelev
-        #bt7.monochromator.dspacing=dataset.metadata.monochromator_dspacing
-        monochromator_blades=Blades(title='monochromator',nblades=10)
-        for i in range(10):
-                if i<9:
-                        key='monoblade0'+str(i+1)
-                else:
-                        key='monoblade'+str(i+1)
-                if dataset.data.has_key(key):
-                        monochromator_blades.blades[i]=dataset.data[key]
-        #monochromator_blades.blades[0]=dataset.data['monoblade01
-        #monochromator_blades.blades[1]=dataset.data['monoblade02
-        #monochromator_blades.blades[2]=dataset.data['monoblade03
-        #monochromator_blades.blades[3]=dataset.data['monoblade04
-        #monochromator_blades.blades[4]=dataset.data['monoblade05
-        #monochromator_blades.blades[5]=dataset.data['monoblade06
-        #monochromator_blades.blades[6]=dataset.data.monoblade07
-        #monochromator_blades.blades[7]=dataset.data.monoblade08
-        #monochromator_blades.blades[8]=dataset.data.monoblade09
-        #monochromator_blades.blades[9]=dataset.data.monoblade10
-        bt7.monochromator.blades=monochromator_blades
-
-
-
-def translate_analyzer(bt7,dataset):
-        bt7.analyzer.dspacing=dataset.metadata['analyzer_dspacing']
-        if dataset.metadata.has_key('analyzerfocusmode'):
-                bt7.analyzer.focus_mode=dataset.metadata['analyzerfocusmode']
-        analyzer_blades=Blades(title='analyzer',nblades=13)
-        for i in range(13):
-                if i<9:
-                        key='analyzerblade0'+str(i+1)
-                else:
-                        key='analyzerblade'+str(i+1)
-                if dataset.data.has_key(key):
-                        analyzer_blades.blades[i]=dataset.data[key]
-        #analyzer_blades.blades[0]=dataset.data.analyzerblade01
-        #analyzer_blades.blades[1]=dataset.data.analyzerblade02
-        #analyzer_blades.blades[2]=dataset.data.analyzerblade03
-        #analyzer_blades.blades[3]=dataset.data.analyzerblade04
-        #analyzer_blades.blades[4]=dataset.data.analyzerblade05
-        #analyzer_blades.blades[5]=dataset.data.analyzerblade06
-        #analyzer_blades.blades[6]=dataset.data.analyzerblade07
-        #analyzer_blades.blades[7]=dataset.data.analyzerblade08
-        #analyzer_blades.blades[8]=dataset.data.analyzerblade09
-        #analyzer_blades.blades[9]=dataset.data.analyzerblade10
-        #analyzer_blades.blades[10]=dataset.data.analyzerblade11
-        #analyzer_blades.blades[11]=dataset.data.analyzerblade12
-        #analyzer_blades.blades[12]=dataset.data.analyzerblade13
-        bt7.analyzer.blades=analyzer_blades
-
-
-
-def translate_collimator(bt7,dataset):
-        translate_dict={}
-        translate_dict['pre_monochromator_collimator']='premonocoll'
-        translate_dict['post_monochromator_collimator']='postmonocoll'
-        translate_dict['pre_analyzer_collimator']='preanacoll'
-        translate_dict['post_analyzer_collimator']='postanacoll'
-        translate_dict['radial_collimator']='rc'
-        translate_dict['soller_collimator']='sc'
-        map_motors(translate_dict,bt7,bt7.collimators,dataset)
-
-        #bt7.collimators.pre_monochromator_collimator=dataset.data['premonocoll']
-        #bt7.collimators.post_monochromator_collimator =dataset.data['postmonocoll']
-        #bt7.collimators.pre_analyzer_collimator=dataset.data['preanacoll']
-        #bt7.collimators.post_analyzer_collimator=dataset.data['postanacoll']
-        #if dataset.data.has_key('rc'):
-        #        bt7.collimators.radial_collimator=dataset.data['rc']
-        #if dataset.data.has_key('sc'):
-        #        bt7.collimators.soller_collimator=dataset.data['sc']
-
-def translate_apertures(bt7,dataset):
-        translate_dict={}
-        translate_dict['aperture_horizontal']='aperthori'
-        translate_dict['aperture_vertical']='apertvert'
-        map_motors(translate_dict,bt7,bt7.apertures, dataset)
-        #map_motors(translate_dict,bt7.apertures, dataset)
-
-        #bt7.apertures.aperture_horizontal=dataset.aperthori
-        #bt7.apertures.aperture_vertical=dataset.apertvert
-
-def translate_polarized_beam(bt7,dataset):
-        translate_dict={}
-        translate_dict['ei_flip']='eiflip'
-        translate_dict['ef_flip']='efflip'
-        translate_dict['ei_guide']='eiguide'
-        translate_dict['ef_guide']='efguide'
-        translate_dict['ei_cancel']='eicancel'
-        translate_dict['ef_cancel']='efcancel'
-        translate_dict['sample_guide_field_rotatation']='smplgfrot'
-        translate_dict['flipper_state']='flip'
-        translate_dict['hsample']='hsample'
-        translate_dict['vsample']='vsample'
-
-        map_motors(translate_dict,bt7,bt7.polarized_beam, dataset)
-        #map_motors(translate_dict, bt7.polarized_beam, dataset)
-
-        #bt7.polarized_beam.ei_flip=dataset.eiflip
-        #bt7.polarized_beam.ef_flip=dataset.efflip
-        #bt7.polarized_beam.ei_guide=dataset.eiguide
-        #bt7.polarized_beam.ef_cancel=dataset.efcancel
-        #bt7.polarized_beam.sample_guide_field_rotatation=dataset.smplgfrot
-        #bt7.polarized_beam.flipper_state=dataset.flip
-        #bt7.polarized_beam.hsample=dataset.hsample
-        #bt7.polarized_beam.vsample=dataset.vsample
-        #bt7.polarized_beam.ef_guide=dataset.efguide
-        #bt7.polarized_beam.ei_cancel=dataset.data.eicancel
-
-def translate_primary_motors(bt7,dataset):
-        translate_dict={}
-        translate_dict['sample_upper_tilt']='smplutilt'
-        translate_dict['sample_lower_tilt']='smplltilt'
-        translate_dict['sample_elevator']='smplelev'
-        translate_dict['sample_upper_translation']='smplutrn'
-        translate_dict['sample_lower_translation']='smplltrn'
-        translate_dict['monochromator_theta']='a1'
-        translate_dict['monochromator_two_theta']='a2'
-        translate_dict['sample_theta']='a3'
-        translate_dict['sample_two_theta']='a4'
-        translate_dict['analyzer_theta']='a5'
-        translate_dict['analyzer_two_theta']='a6'
-        translate_dict['analyzer_rotation']='analyzerrotation'
-        translate_dict['dfm_rotation']='dfmrot'
-        translate_dict['dfm']='dfm'
-
-        map_motors(translate_dict,bt7,bt7.primary_motors,dataset)
-        #map_motors(translate_dict, bt7.primary_motors,dataset)
-
-        #for key,value in translate_dict.iteritems():
-        #        if dataset.data.has_key(value):
-        #                setattr(bt7.primary_motors,key,dataset.data[value])
-        #        if dataset.metadata.has_key(value):
-        #                setattr(bt7.primary_motors,key,dataset.metadata[value])
-        #self.primary_motors.sample_upper_tilt=dataset.data.smplutilt
-        #self.primary_motors.sample_lower_tilt=dataset.data.smplltilt
-        #self.primary_motors.sample_elevator=dataset.data.smplelev
-        #self.primary_motors.sample_upper_translation=dataset.data.smplutrn
-        #self.primary_motors.sample_lower_translation=dataset.data.smplltrn
-        #self.primary_motors.a1=dataset.data.a1
-        #self.primary_motors.a2=dataset.data.a2
-        #self.primary_motors.a3=dataset.data.a3
-        #self.primary_motors.a4=dataset.data.a4
-        #self.primary_motors.a5=dataset.data.a5
-        #self.primary_motors.a6=dataset.data.a6
-        #self.primary_motors.dfm=dataset.data.dfm
-        #self.primary_motors.analyzer_rotation=dataset.data.analyzerrotation
-        #self.primary_motors.dfm_rotation=dataset.data.dfmrot
-
-
-
-def translate_physical_motors(bt7,dataset):
-        translate_dict={}
-        #key--> on bt7
-        #value -> input, i.e. the field in dataset.data or dataset.metadata
-        #translate_dict['hkl']='hkl'
-        #In older versions, we cannot trust h,k,l, hkl, etc. because we don't know if we went where we wanted. 
-        #Should translate to magnitude of q before hand
-        translate_dict['h']='qx'
-        translate_dict['k']='qy'
-        translate_dict['l']='qz'
-        translate_dict['e']='e'
-        map_motors(translate_dict,bt7,bt7.physical_motors,dataset)
-        #map_motors(translate_dict,bt7.physical_motors,dataset)
-
-        if dataset.metadata['efixed']=='ei':
-                bt7.physical_motors.ei.measurement.x=np.ones(np.array(dataset.data['e']).shape)*dataset.metadata['ei']
-                bt7.physical_motors.ei.measurement.variance=None
-                bt7.physical_motors.ef=bt7.physical_motors.ei.measurement-bt7.physical_motors.e.measurement
-                #our convention is that Ei=Ef+delta_E (aka omega)
-        else:
-                bt7.physical_motors.ef.measurement.x=np.ones(np.array(dataset.data['e']).shape)*dataset.metadata['ef']
-                bt7.physical_motors.ef.measurement.variance=None
-                bt7.physical_motors.ei.measurement.x=bt7.physical_motors.ef.measurement.x+bt7.physical_motors.e.measurement.x  #punt for now, later should figure out what to do if variance is None
-
-        Ei = bt7.physical_motors.ei.measurement
-        Ef = bt7.physical_motors.ef.measurement
-        A4 = bt7.primary_motors.sample_two_theta.measurement
-        Qsquared = (Ei + Ef - 2*(Ei*Ef).sqrt()*(A4/2).cos())/2.072
-        Q = Qsquared.sqrt()
-        bt7.physical_motors.q.measurement=Q
-
-        try:
-                o1temp=bt7.sample.orientation.orient1
-                o2temp=bt7.sample.orientation.orient2
-                o1=np.array([o1temp['h'], o1temp['k'], o1temp['l']])
-                o2=np.array([o2temp['h'], o2temp['k'], o2temp['l']])
-                o1,o2,o3=make_orthonormal(o1,o2)
-
-                setattr(bt7.physical_motors.orient1, 'value', o1)
-                setattr(bt7.physical_motors.orient2, 'value', o2)
-                setattr(bt7.physical_motors.orient3, 'value', o3)
-                #TODO - make 'fancy' names for these?
-                #setattr(bt7.physical_motors.orient3, 'name', '110')
-
-        except:
-                pass
-        #translate_dict['h']='h'
-        #translate_dict['k']='k'
-        #translate_dict['l']='l'
-        #self.physical_motors.hkl=dataset.data.hkl
-        #self.physical_motors.qx=dataset.data.qx
-        #self.physical_motors.qy=dataset.data.qy
-        #self.physical_motors.qz=dataset.data.qz
-        #self.physical_motors.e=dataset.data.e
-        #self.meta_data.fixed_eief=dataset.metadata.efixed
-        #self.meta_data.fixed_energy=dataset.metadata.ef
-
-def translate_filters(bt7,dataset):
-        translate_dict={}
-        #key--> on bt7
-        #value -> input, i.e. the field in dataset.data or dataset.metadata
-        #translate_dict['hkl']='hkl'
-        #In older versions, we cannot trust h,k,l, hkl, etc. because we don't know if we went where we wanted. 
-        #Should translate to magnitude of q before hand
-        translate_dict['filter_tilt']='temp'
-        translate_dict['filter_translation']='temperaturesensor1'
-        translate_dict['filter_rotation']='temperaturesensor2'
-        map_motors(translate_dict,bt7,bt7.filters,dataset)
-        #map_motors(translate_dict,bt7.filters,dataset)
-
-        #self.filters.filter_tilt=dataset.filtilt
-        #self.filters.filter_translation=dataset.filtran
-        #self.filters.filter_rotation=dataset.filrot
-
-
-def translate_time(bt7, dataset):
-        translate_dict={}
-        translate_dict['month']='month'
-        translate_dict['day']='day'
-        translate_dict['year']='year'
-        translate_dict['start_time']='start_time'
-        translate_dict['epoch']='epoch'
-        translate_dict['duration']='time'
-        translate_dict['monitor']='monitor'
-        translate_dict['monitor2']='monitor2'
-        map_motors(translate_dict,bt7,bt7.time,dataset)
-        #map_motors(translate_dict,bt7.time,dataset)
-
-        #self.time.timestamp=dataset.timestamp
-        #self.time.duration=dataset.data.time
-        #self.time.monitor=dataset.data.monitor
-        #self.time.monitor2=dataset.data.monitor2
-
-def translate_temperature(bt7,dataset):
-        translate_dict={}
-        #key--> on bt7
-        #value -> input, i.e. the field in dataset.data or dataset.metadata
-        #translate_dict['hkl']='hkl'
-        #In older versions, we cannot trust h,k,l, hkl, etc. because we don't know if we went where we wanted. 
-        #Should translate to magnitude of q before hand
-        translate_dict['temperature']='temp'
-        translate_dict['temperature_sensor1']='temperaturesensor1'
-        translate_dict['tempetature_sensor2']='temperaturesensor2'
-        translate_dict['temperature_sensor3']='temperaturesensor3'
-        translate_dict['temperature_heater_power']='temperatureheatorpower'
-        translate_dict['temperature_control_reading']='temperaturecontrolreading'
-        translate_dict['temperature_setpoint']='temperaturesetpoint'
-        map_motors(translate_dict,bt7,bt7.temperature,dataset)
-        #map_motors(translate_dict,bt7.temperature,dataset)
-        if dataset.metadata.has_key('temperature_units'):
-                bt7.temperature.temperature.units=dataset.metadata['temperature_units']
-
-        #self.temperature.temperature=dataset.temp
-        #self.temperature.temperature.units=dataset.metadata.temperature_units
-        #self.temperature.temperaturesensor1=dataset.temperaturesensor1
-        #self.temperature.temperaturesensor2=dataset.temperaturesensor2
-        #self.temperature.temperaturesensor3=dataset.temperaturesensor3
-        #self.temperature.temperature_heater_power=dataset.temperatureheaterpower
-        #self.temperature.temperature_control_reading =dataset.temperaturecontrolreading
-        #self.temperature.temperature_setpoint =dataset.temperaturesetpoint
-
-
-def translate_slits(bt7,dataset):
-        translate_dict={}
-        #key--> on bt7
-        #value -> input, i.e. the field in dataset.data or dataset.metadata
-        #translate_dict['hkl']='hkl'
-        #In older versions, we cannot trust h,k,l, hkl, etc. because we don't know if we went where we wanted. 
-        #Should translate to magnitude of q before hand
-        translate_dict['back_slit_width']='bksltwdth'
-        translate_dict['back_slit_height']='bkslthght'
-        map_motors(translate_dict,bt7,bt7.slits,dataset)
-        #map_motors(translate_dict,bt7.slits,dataset)
-
-        #self.slits.back_slit_width =dataset.data.bksltwdth
-        #self.slits.back_slit_height =dataset.data.bkslthght
-
-
-
-def translate_sample(bt7,dataset):
-        translate_dict = {}
-        translate_dict['orientation']='orientation'
-        translate_dict['lattice']='lattice'
-        map_motors(translate_dict,bt7,bt7.sample,dataset)
-        #map_motors(translate_dict,bt7.sample,dataset)        
-
-        if bt7.sample.orientation.orient1==None:
-                #if the dataset has labels 'orient1' and 'orient2' but not 'orientation'
-                translate_dict = {}
-                translate_dict['orient1']='orient1'
-                translate_dict['orient2']='orient2'
-                map_motors(translate_dict,bt7,bt7.sample.orientation,dataset)
-                #map_motors(translate_dict,bt7.sample.orientation,dataset)
-        #bt7.sample.orientation =dataset.metadata.orientation
-        #bt7.sample.mosaic=dataset.metadata.?
-        #bt7.sample.lattice=dataset.metadata.lattice
-
-
-
-def translate_metadata(bt7,dataset):
-        translate_dict = {}
-        translate_dict['epoch']='epoch'
-        translate_dict['counting_standard']='count_type'
-        translate_dict['filename']='filename'
-        translate_dict['fixed_eief']='efixed'
-        translate_dict['fixed_energy']='ef'
-        translate_dict['experiment_comment']='exptcomment'
-        translate_dict['comment']='comment'
-        translate_dict['experiment_id']='experiment_id'
-        translate_dict['fixed_devices']='fixed_devices'
-        translate_dict['scanned_variables']='varying'
-        translate_dict['ice_version']='ice'
-        translate_dict['instrument_name']='instrument'
-        translate_dict['filebase']='filebase'
-        translate_dict['fileseq_number']='fileseq_number'
-        translate_dict['experiment_name']='exptname'
-        translate_dict['experiment_participants']='exptparticipants'
-        translate_dict['experiment_details']='exptdetails'
-        translate_dict['desired_detector']='signal'
-        translate_dict['ranges']='ranges'
-        translate_dict['user']='user'
-        translate_dict['scan_description']='scan_description'
-        translate_dict['desired_npoints']='npoints'
-
-        map_motors(translate_dict,bt7,bt7.meta_data,dataset)
-        #ap_motors(translate_dict,bt7.meta_data,dataset)
-
-        #self.meta_data.epoch=dataset.metadata.epoch
-        #self.meta_data.counting_standard=dataset.metadata.count_type
-        #self.meta_data.filename=dataset.metadata.filename
-        #self.meta_data.fixed_eief=dataset.metadata.efixed
-        #self.meta_data.fixed_energy=dataset.metadata.ef
-        #self.meta_data.experiment_comment=dataset.metadata.exptcomment
-        #self.meta_data.comment=dataset.metadata.comment
-        #self.meta_data.date=dataset.metadata.?
-        #self.meta_data.experiment_id=dataset.metadata.experiment_id
-        #self.meta_data.fixed_devices=dataset.metadata.fixed_devices
-        #self.meta_data.scanned_variables=dataset.metadata.varying
-        #self.meta_data.ice_version=dataset.metadata.ice
-        #self.meta_data.ice_repository_info=dataset.metadata.?
-        #self.meta_data.instrument_name=dataset.metadata.instrument
-        #self.meta_data.filebase =dataset.metadata.filebase
-        #self.meta_data.fileseq_number=dataset.metadata.fileseq_number
-        #self.meta_data.experiment_name=dataset.metadata.exptname
-        #self.meta_data.experiment_participants=dataset.metadata.exptparticipants
-        #self.meta_data.experiment_details=dataset.metadata.exptdetails
-        #self.meta_data.desired_detector=dataset.metadata.signal
-        #self.meta_data.ranges=dataset.metadata.ranges
-        #self.meta_data.user=dataset.metadata.user
-        #self.meta_data.scan_description=dataset.metadata.scan_description
-        #self.meta_data.desired_npoints=dataset.metadata.npoints
-
-def translate_detectors(bt7,dataset):
-        bt7.detectors.primary_detector.measurement.x=np.array(dataset.data['detector'],'Float64')
-        bt7.detectors.primary_detector.measurement.variance=np.array(dataset.data['detector'],'Float64')
-        bt7.detectors.detector_mode=dataset.metadata['analyzerdetectormode']
-
-
-        #later, I should do something clever to determine how many detectors are in the file,
-        #or better yet, lobby to have the information in the ice file
-        #but for now, let's just get something that works
-
-
-        #detectors do NOT have a 'summed_counts' attribute currently.
-        if dataset.metadata.has_key('analyzersdgroup'):
-                set_detector(bt7,dataset,'single_detector','analyzersdgroup')
-                #bt7.detectors.single_detector.summed_counts.measurement.x=dataset.data['singledet']
-                #bt7.detectors.single_detector.summed_counts.measurement.variance=dataset.data['singledet']
-
-        if dataset.metadata.has_key('analyzerdoordetectorgroup'):
-                set_detector(bt7,dataset,'door_detector','analyzerdoordetectorgroup')
-                #bt7.detectors.single_detector.summed_counts.measurement.x=bt7.detectors.door_detector.x.sum(axis=1)#None #dataset.data['doordet']  #Not sure why this one doesn't show up???
-                #bt7.detectors.single_detector.summed_counts.measurement.variance=bt7.detectors.door_detector.x.sum(axis=1)#None #dataset.data['doordet']  #Not sure why this one doesn't show up???
-
-        if dataset.metadata.has_key('analyzerddgroup'):
-                set_detector(bt7,dataset,'diffraction_detector','analyzerddgroup')
-                #bt7.detectors.diffraction_detector.summed_counts.measurement.x=dataset.data['diffdet']
-                #bt7.detectors.diffraction_detector.summed_counts.measurement.variance=dataset.data['diffdet']
-
-        if dataset.metadata.has_key('analyzerpsdgroup'):
-                set_detector(bt7,dataset,'position_sensitive_detector','analyzerpsdgroup')
-                #if hasattr(bt7.detectors,'position_sensitive_detector'):
-                        #bt7.detectors.position_sensitive_detector.summed_counts.measurement.x=dataset.data['psdet']
-                        #bt7.detectors.position_sensitive_detector.summed_counts.measurement.variance=dataset.data['psdet']
-
-
-
-
-def set_detector(bt7,dataset,detector_name,data_name):                        
-        analyzergroup=dataset.metadata[data_name]
-        setattr(bt7.detectors,detector_name,Detector(detector_name))
-
-        setattr(getattr(bt7.detectors,detector_name),'dimension',[len(dataset.metadata['analyzersdgroup']),1])
-        Nx=getattr(getattr(bt7.detectors,detector_name),'dimension')[0]
-        Ny=getattr(getattr(bt7.detectors,detector_name),'dimension')[1]
-        npts=len(dataset.data[dataset.metadata['analyzersdgroup'][0]])  #I choose this one because the sd group SHOULD always be present.
-        data=np.empty((npts,Nx,Ny),'Float64')
-        #put all the data in data array which is npts x Nx x Ny, in this case, Ny=1 since our detectors are 1D
-        #We have to do some defensive programming here.  It turns out that even though the metadata states that the PSD may be present,
-        #There may be no data associated with it.....
-        if dataset.data.has_key(dataset.metadata[data_name][0]):
-                for nx in range(Nx):
-                        curr_detector=dataset.metadata[data_name][nx]
-                        data[:,nx,0]=np.array(dataset.data[curr_detector],'Float64')
-
-                setattr(getattr(bt7.detectors,detector_name).measurement,'x',np.copy(data))
-                setattr(getattr(bt7.detectors,detector_name).measurement,'variance',np.copy(data))
-        else:
-                delattr(bt7.detectors,detector_name)  #We were lied to by ICE and this detector isn't really present...
-
-
-
-#Originally working map_motors:
-#def map_motors(translate_dict,target_field,dataset):
-        ##key --> on bt7
-        ##value --> input, i.e. the field in dataset.data or dataset.metadata
-        #for key,value in translate_dict.iteritems():
-                #'''
-                #afield = None
-                #try:
-                        #afield = getattr(target_field, key)
-                #except:
-                        #pass
-                #'''
-                #if dataset.metadata.has_key(value):
-                        #if hasattr(target_field, key) and isinstance(getattr(target_field, key),Motor):
-                                #getattr(target_field,key).measurement.x=dataset.metadata[value] #do we need try escape logic here?
-                                #getattr(target_field,key).measurement.variance=None
-                        #else:
-                                #setattr(target_field,key,dataset.metadata[value])
-                #if dataset.data.has_key(value):
-                        #if hasattr(target_field, key) and isinstance(getattr(target_field, key),Motor):
-                                #try:
-                                        #getattr(target_field,key).measurement.x=np.array(dataset.data[value],'Float64')
-                                        #getattr(target_field,key).measurement.variance=None
-                                #except:
-                                        #getattr(target_field,key).measurement.x=np.array(dataset.data[value])  #These may be "IN", or "OUT", or "N/A"
-                                        #getattr(target_field,key).measurement.variance=None
-                        #else:
-                                #try:
-                                        #setattr(target_field,key,Motor(key,values=np.array(dataset.data[value],'Float64'),
-                                                                        #err=None,
-                                                                        #units=None,
-                                                                        #isDistinct=True,
-                                                                        #isInterpolatable=True))
-                                                                        ##Not sure how I should really be handling this--> this is for the case where the field doesn't already exist
-                                #except:
-                                        #setattr(target_field,key,Motor(key,values=dataset.data[value],
-                                                                        #err=None,
-                                                                        #units=None,
-                                                                        #isDistinct=True,
-                                                                        #isInterpolatable=True))
-
-
-def map_motors(translate_dict,tas,target_field,dataset):
-        #key --> on bt7
-        #value --> input, i.e. the field in dataset.data or dataset.metadata
-        for key,value in translate_dict.iteritems():
-                if dataset.data.has_key(value):
-                        if hasattr(target_field, key) and isinstance(getattr(target_field, key),Motor):
-                                try:
-                                        getattr(target_field,key).measurement.x=np.array(dataset.data[value],'Float64')
-                                        getattr(target_field,key).measurement.variance=None
-                                except:
-                                        getattr(target_field,key).measurement.x=np.array(dataset.data[value])  #These may be "IN", or "OUT", or "N/A"
-                                        getattr(target_field,key).measurement.variance=None
-                        else:
-                                try:
-                                        setattr(target_field,key,Motor(key,values=np.array(dataset.data[value],'Float64'),
-                                                                       err=None,
-                                                                       units=None,
-                                                                       isDistinct=True,
-                                                                       isInterpolatable=True))
-                                except:
-                                        setattr(target_field,key,Motor(key,values=dataset.data[value],
-                                                                       err=None,
-                                                                       units=None,
-                                                                       isDistinct=True,
-                                                                       isInterpolatable=True))
-                elif dataset.metadata.has_key(value):
-                        if hasattr(target_field, key) and isinstance(getattr(target_field, key),Motor):
-                                getattr(target_field,key).measurement.x=dataset.metadata[value] #do we need try escape logic here?
-                                getattr(target_field,key).measurement.variance=None
-                        else:
-                                setattr(target_field,key,dataset.metadata[value])               
-
-
-
-def establish_correction_coefficients(filename):
-        "Obtains the instrument-dependent correction coefficients from a given file and \
-         returns them in the dictionary called coefficients"
-        datafile = open(filename)
-
-        coefficients = {} # Dictionary of instrument name mapping to its array of M0 through M4
-        while 1:
-                line = datafile.readline().strip()
-                if not line:
-                        break
-                elif len(line) != 0:
-                        #if it's not an empty line, thus one with data
-                        if not line.startswith("#"):
-                                #if it's not a comment/headers, i.e. actual data
-                                linedata = line.split()
-                                instrument = linedata.pop(0)
-                                coefficients[instrument] = linedata
-
-        return coefficients   
-
-
-def make_orthonormal(o1,o2):
-        """Given two vectors, creates an orthonormal set of three vectors. 
-        Maintains the direction of o1 and the coplanarity of o1 and o2"""
-        o1=o1/N.linalg.norm(o1)
-        o2=o2/N.linalg.norm(o2)
-        o3=N.cross(o1,o2)
-        o3=o3/N.linalg.norm(o3)
-        o2=N.cross(o3,o1)
-        return o1,o2,o3
-
-def calc_plane(p,h,k,l,normalize=True):
-        o1=N.array([p[0],p[1],p[2]])
-        o2=N.array([p[3],p[4],p[5]])
-        if normalize:
-                o1,o2,o3=make_orthonormal(o1,o2)
-        else:
-                o3 = np.cross(o1,o2)
-        A=N.array([o1,o2,o3]).T
-        a_arr=[]
-        b_arr=[]
-        c_arr=[]
-
-        for i in range(len(h)):
-                hkl=N.array([h[i],k[i],l[i]])
-                sol=N.linalg.solve(A,hkl)
-                a=sol[0]
-                b=sol[1]
-                c=sol[2]
-                a_arr.append(a)
-                b_arr.append(b)
-                c_arr.append(c)
-        return a_arr,b_arr,c_arr
-
-
-def cost_func(p,h,k,l):
-        a_arr, b_arr, c_arr = calc_plane(p,h,k,l)
-        c = N.array(c_arr)
-        res = (c-c.mean())**2
-        #dof=len(I)-len(p)
-        #fake_dof=len(I)
-        #print 'chi',(y-ycalc)/err
-        return res#/Ierr#/N.sqrt(fake_dof)
-
-
-
-def myfunctlin(p, fjac=None,h=None,k=None,l=None):
-        # Parameter values are passed in "p"
-        # If fjac==None then partial derivatives should not be
-        # computed.  It will always be None if MPFIT is called with default
-        # flag.
-        # Non-negative status value means MPFIT should continue, negative means
-        # stop the calculation.
-        status = 0
-        return [status, cost_func(p,h,k,l)]
-
-def fit_plane(h,k,l,p0=None):
-        if p0==None:
-                p0=[1./N.sqrt(5),-1./N.sqrt(2),0,0,0,1] #a guess...
-        parbase={'value':0., 'fixed':0, 'limited':[0,0], 'limits':[0.,0.]}
-        parinfo=[]
-        for i in range(len(p0)):
-                parinfo.append(copy.deepcopy(parbase))
-        for i in range(len(p0)): 
-                parinfo[i]['value']=p0[i]
-        if 0:
-                for i in range(len(p0)): 
-                        parinfo[i]['limited']=[1,1]
-                        parinfo[i]['limits']=[-1,1]
-        fa = {'h':h, 'k':k,'l':l}
-        print 'linearizing'
-        m = mpfit(myfunctlin, p0, parinfo=parinfo,functkw=fa)
-        p = m.params
-        print 'status = ', m.status
-        print 'params = ', m.params
-        #your parameters define two noncollinear vectors that will form the basis for your space
-        o1=N.array([p[0],p[1],p[2]])
-        o2=N.array([p[3],p[4],p[5]])
-        o1,o2,o3=make_orthonormal(o1,o2)
-        return o1,o2,o3
-
-
-
-def join(tas1, tas2):
-        """Joins two TripleAxis objects"""
-        #average all similar points
-        #put all detectors on the same monitor, assumed that the first monitor is desired throughout
-        joinedtas=tas1
-        distinct=[]
-        not_distinct=[]
-        #tas1.detectors.primary_detector.measurement.join(tas2.detectors.primary_detector.measurement)
-        for key,value in joinedtas.__dict__.iteritems():
-                if key=='data' or key=='meta_data' or key=='sample' or key=='sample_environment':
-                        #ignoring metadata for now
-                        pass
-                #elif key=='detectors':
-                #	for field in value:
-                #		pass
-                elif key.find('blade')>=0:
-                        #TODO: how should we handle joining when both TAS objects have unequal #blades?
-                        obj=getattr(tas2,key)
-                        i=0
-                        for blade in value.blades:
-                                blade.measurement.join(obj.blades[i].measurement)
-                                i+=1
-                                if blade.isDistinct:
-                                        distinct.append(blade)
-                                else:
-                                        not_distinct.append(blade)
-                else:
-                        for field in value:
-                                obj=getattr(tas2,key)
-                                field.measurement.join(getattr(obj,field.name).measurement)
-                                if field.isDistinct:
-                                        distinct.append(field)
-                                else:
-                                        not_distinct.append(field)
-
-        joinedtas2=remove_duplicates(joinedtas, distinct, not_distinct)
-        return joinedtas2
-        #np.where(hasattr('isDistinct') and isDistinct,,) #todo finish writing
-
-
+import numpy as np
+import uncertainty, err1d
+#import readice
+import readncnr4 as readncnr
+from formatnum import format_uncertainty
+import copy, simplejson, pickle
+from mpfit import mpfit
+#from ...dataflow import wireit
+eps=1e-8
+
+"""
+Current notes:
+My current thoughts are to have one giant table so that we can do sorting
+easily.
+
+For some motors such as filter_translation, flipper_state, collimator, they have values such as 
+"ON/OFF", "A,B,C", "50Min", etc.  we either need to mark these as unplottable, or rather, have a "mapper" which takes these values
+to something plottable
+
+"""
+
+
+
+
+
+class Lattice(object):
+        def __init__(self,a=None,b=None,c=None,alpha=None,beta=None,gamma=None):
+                self.a=a
+                self.b=b
+                self.c=c
+                self.alpha=alpha #stored in radians
+                self.beta=beta
+                self.gamma=gamma
+
+class Orientation(object):
+        def __init__(self,orient1=None,orient2=None):
+                self.orient1=orient1  #these are vectors
+                self.orient2=orient2
+
+class Sample(object):
+        def __init__(self):
+                self.lattice=Lattice()
+                self.mosaic=Mosaic()
+                self.orientation=Orientation()
+
+class Meta_tag(object):
+        def __init__(self,name=None,value=None,isDistinct=False):
+                self.name=name
+                self.value=value
+                self.isDistinct=isDistinct
+
+
+class MetaData(object):
+        def __init__(self,comment=None,filename=None, instrument_name=None,
+                     epoch=None,experiment_name=None, experiment_id=None,
+                     experiment_participants=None,date=None, filebase=None,
+                     fileseq_number=None, scan_type=None, scanned_variables=None,
+                     fixed_motors=None, fixed_energy=None, fixed_eief=None,
+                     counting_standard=None, desired_detector=None
+                     ):
+                self.comment=Meta_tag('comment',comment)
+                self.filename=Meta_tag('filename',filename)
+                self.instrument_name=Meta_tag('instrument_name',instrument_name)
+                self.epoch=Meta_tag('epoch',epoch)
+                self.experiment_name=Meta_tag('experiment_name',experiment_name)
+                self.experiment_id=Meta_tag('experiment_id',experiment_id)
+                self.experiment_participants=Meta_tag('experiment_participants',experiment_participants)
+                self.date=Meta_tag('date',date)
+                self.filebase=Meta_tag('filebase',filebase)
+                self.fileseq_number=Meta_tag('fileseq_number',filebase)
+                self.scan_type=Meta_tag('scan_type',scan_type) #EX MOTOR, VECTOR, etc.
+                self.scanned_variables=Meta_tag('scanned_variables',scanned_variables,isDistinct=True) #What the user wanted to scan
+                self.fixed_motors=Meta_tag('fixed_motors',fixed_motors) #which motors are fixed
+                self.fixed_energy=Meta_tag('fixed_energy',fixed_energy,isDistinct=True)
+                self.fixed_eief=Meta_tag('fixed_eief',fixed_eief,isDistinct=True) #either ei or ef
+                self.counting_standard=Meta_tag('counting_standard',counting_standard,isDistinct=True) # this is either monitor or time
+                self.desired_detector=Meta_tag('desired_detector',desired_detector,isDistinct=True) #detector, sd, psddet, etc.
+
+class IceMetaData(MetaData):
+        def __init__(self, ice_version=None, ice_repository_info=None, experimental_details=None,
+                     experiment_comment=None, desired_npoints=None, user=None, ranges=None,scan_description=None):
+                super(IceMetaData,self).__init__()
+                self.ice_version=Meta_tag('ice_version',ice_version)
+                self.ice_repository_info=Meta_tag('ice_repository_info',ice_repository_info)
+                self.experiment_details=Meta_tag('experiment_details',experimental_details)
+                self.experiment_comment=Meta_tag('experiment_comment',experiment_comment)
+                self.desired_npoints=Meta_tag('npoints',desired_npoints)
+                self.user=Meta_tag('user',user)
+                self.ranges=Meta_tag('ranges',ranges)
+                self.scan_description=Meta_tag('scan_description',scan_description)
+
+
+
+class Component(object):
+        """This is the Component class.  A Component must have a name, for example, 'a1'
+        Furthermore, it is given a set of values and stderr for initialization.
+        units are optional.  Internally, we store a "measurement".  This can be
+        accessed from measurement.x, measurement.dx
+        """
+
+        def _getx(self): return self.measurement.x
+        def _setx(self,x): 
+                self.measurement.x=x
+        def _get_variance(self): return self.measurement.variance
+        def _set_variance(self,variance):
+                self.measurement.variance=variance
+        def _getdx(self): 
+                if self.variance==None:
+                        return self.variance
+                return np.sqrt(self.variance)                
+        def _setdx(self,dx):
+                # Direct operation
+                #    variance = dx**2
+                # Indirect operation to avoid temporaries
+                self.variance[:] = dx
+                self.variance **= 2
+        x=property(_getx,_setx,doc='value')
+        variance=property(_get_variance,_set_variance,doc='variance')
+        dx = property(_getdx,_setdx,doc="standard deviation")
+
+        #Out of laziness, I am defining properties of x, variance, and dx, but these only effect
+        #the measurement objects attributes.  However, people should do operations on the motor object
+        #NOT on these components, otherwise errors will not propagate correctly!!!
+        def __init__(self, name,values,err, units=None,aliases=None):
+                self.name=name
+                self.aliases=aliases
+                self.units=units
+                #self.values=data
+                #self.err=err
+                self.measurement=uncertainty.Measurement(values,err**2)
+        # np array slicing operations
+        def __len__(self):
+                return len(self.x)
+        def __getitem__(self,key):
+                if self.variance:
+                        return uncertainty.Measurement(self.x[key],self.variance[key])
+                else:
+                        return uncertainty.Measurement(self.x[key],None)
+
+        def __setitem__(self,key,value):
+                self.x[key] = value.x
+                self.variance[key] = value.variance
+        def __delitem__(self, key):
+                del self.x[key]
+                del self.variance[key]
+        #def __iter__(self): pass # Not sure we need iter
+
+        # Normal operations: may be of mixed type
+        #def __add__(self, other):
+                #if isinstance(other,uncertainty.Measurement):
+                        #return uncertainty.Measurement(*err1d.add(self.x,self.variance,other.x,other.variance))
+                #else:
+                        #return uncertainty.Measurement(self.x+other, self.variance+0) # Force copy
+        #def __sub__(self, other):
+                #if isinstance(other,uncertainty.Measurement):
+                        #return uncertainty.Measurement(*err1d.sub(self.x,self.variance,other.x,other.variance))
+                #else:
+                        #return uncertainty.Measurement(self.x-other, self.variance+0) # Force copy
+        #def __mul__(self, other):
+                #if isinstance(other,uncertainty.Measurement):
+                        #if (not self.variance is None) and not (other.variance is None):
+                                #return uncertainty.Measurement(*err1d.mul(self.x,self.variance,other.x,other.variance))
+                        #else:
+                                #return uncertainty.Measurement(self.x*other.x,None)
+                #else:
+                        #if (not self.variance is None) and not (other.variance is None):
+                                #return uncertainty.Measurement(self.x*other, self.variance*other**2)
+                        #else:
+                                #return uncertainty.Measurement(self.x*other.x,None)
+        #def __truediv__(self, other):
+                #if isinstance(other,uncertainty.Measurement):
+                        #if (not self.variance is None) and not (other.variance is None):
+                                #return uncertainty.Measurement(*err1d.div(self.x,self.variance,other.x,other.variance))
+                        #else:
+                                #return uncertainty.Measurement(self.x/other.x,None)
+                #else:
+                        #if (not self.variance is None) and not (other.variance is None):
+                                #return uncertainty.Measurement(self.x/other, self.variance/other**2)
+                        #else:
+                                #return uncertainty.Measurement(self.x/other, None)
+
+        #def __pow__(self, other):
+                #if isinstance(other,uncertainty.Measurement):
+                        ## Haven't calcuated variance in (a+/-da) ** (b+/-db)
+                        #return NotImplemented
+                #else:
+                        #if (not self.variance is None) and not (other.variance is None):
+                                #return uncertainty.Measurement(*err1d.pow(self.x,self.variance,other))
+                        #else:
+                                #return uncertainty.Measurement(self.x**other,None)
+
+        ## Reverse operations
+        #def __radd__(self, other):
+                #return uncertainty.Measurement(self.x+other, self.variance+0) # Force copy
+        #def __rsub__(self, other):
+                #return uncertainty.Measurement(other-self.x, self.variance+0)
+        #def __rmul__(self, other):
+                #if (not self.variance is None) and not (other.variance is None):
+                        #return uncertainty.Measurement(self.x*other, self.variance*other**2)
+                #else:
+                        #return uncertainty.Measurement(self.x*other, None)
+        #def __rtruediv__(self, other):
+                #x,variance = err1d.pow(self.x,self.variance,-1)
+                #return uncertainty.Measurement(x*other,variance*other**2)
+        #def __rpow__(self, other): return NotImplemented
+
+        ## In-place operations: may be of mixed type
+        #def __iadd__(self, other):
+                #if isinstance(other,uncertainty.Measurement):
+                        #self.x,self.variance \
+                                #= err1d.add_inplace(self.x,self.variance,other.x,other.variance)
+                #else:
+                        #self.x+=other
+                #return self
+        #def __isub__(self, other):
+                #if isinstance(other,uncertainty.Measurement):
+                        #self.x,self.variance \
+                                #= err1d.sub_inplace(self.x,self.variance,other.x,other.variance)
+                #else:
+                        #self.x-=other
+                #return self
+        #def __imul__(self, other):
+                #if isinstance(other,uncertainty.Measurement):
+                        #self.x, self.variance \
+                                #= err1d.mul_inplace(self.x,self.variance,other.x,other.variance)
+                #else:
+                        #self.x *= other
+                        #self.variance *= other**2
+                #return self
+        #def __itruediv__(self, other):
+                #if isinstance(other,uncertainty.Measurement):
+                        #self.x,self.variance \
+                                #= err1d.div_inplace(self.x,self.variance,other.x,other.variance)
+                #else:
+                        #self.x /= other
+                        #self.variance /= other**2
+                #return self
+        #def __ipow__(self, other):
+                #if isinstance(other,uncertainty.Measurement):
+                        ## Haven't calcuated variance in (a+/-da) ** (b+/-db)
+                        #return NotImplemented
+                #else:
+                        #self.x,self.variance = err1d.pow_inplace(self.x, self.variance, other)
+                #return self
+
+        ## Use true division instead of integer division
+        #def __div__(self, other): return self.__truediv__(other)
+        #def __rdiv__(self, other): return self.__rtruediv__(other)
+        #def __idiv__(self, other): return self.__itruediv__(other)
+
+
+        ## Unary ops
+        #def __neg__(self):
+                #return uncertainty.Measurement(-self.x,self.variance)
+        #def __pos__(self):
+                #return self
+        #def __abs__(self):
+                #return uncertainty.Measurement(np.abs(self.x),self.variance)
+
+        def __str__(self):
+                #return str(self.x)+" +/- "+str(np.sqrt(self.variance))
+                if np.isscalar(self.x):
+                        return format_uncertainty(self.x,np.sqrt(self.variance))
+                else:
+                        Nx=self.x.shape[0]
+                        try:
+                                Ny=self.x.shape[1]
+                        except IndexError:
+                                Ny=1
+                        res=[]
+                        if len(self.x.shape)==3:
+                                for ny in range(Ny):
+                                        for nx in range(Nx):
+                                                res.append([format_uncertainty(v,dv) for v,dv in zip(self.x[:,nx,ny],np.sqrt(self.variance[:,nx,ny]))])
+                        else:
+                                for nx in range(Nx):
+                                        if not self.variance is None:
+                                                res.append([format_uncertainty(v,dv) for v,dv in zip(self.x,None)])
+                                        else:
+                                                for nx in range(Nx):
+                                                        res.append(format_uncertainty(self.x[nx],None))                                                
+
+                        return np.array(res).T.__repr__()
+        def __repr__(self):
+                return "Measurement(%s,%s)"%(str(self.x),str(self.variance))
+
+        # Not implemented
+        def __floordiv__(self, other): return NotImplemented
+        def __mod__(self, other): return NotImplemented
+        def __divmod__(self, other): return NotImplemented
+        def __mod__(self, other): return NotImplemented
+        def __lshift__(self, other): return NotImplemented
+        def __rshift__(self, other): return NotImplemented
+        def __and__(self, other): return NotImplemented
+        def __xor__(self, other): return NotImplemented
+        def __or__(self, other): return NotImplemented
+
+        def __rfloordiv__(self, other): return NotImplemented
+        def __rmod__(self, other): return NotImplemented
+        def __rdivmod__(self, other): return NotImplemented
+        def __rmod__(self, other): return NotImplemented
+        def __rlshift__(self, other): return NotImplemented
+        def __rrshift__(self, other): return NotImplemented
+        def __rand__(self, other): return NotImplemented
+        def __rxor__(self, other): return NotImplemented
+        def __ror__(self, other): return NotImplemented
+
+        def __ifloordiv__(self, other): return NotImplemented
+        def __imod__(self, other): return NotImplemented
+        def __idivmod__(self, other): return NotImplemented
+        def __imod__(self, other): return NotImplemented
+        def __ilshift__(self, other): return NotImplemented
+        def __irshift__(self, other): return NotImplemented
+        def __iand__(self, other): return NotImplemented
+        def __ixor__(self, other): return NotImplemented
+        def __ior__(self, other): return NotImplemented
+
+        def __invert__(self): return NotImplmented  # For ~x
+        def __complex__(self): return NotImplmented
+        def __int__(self): return NotImplmented
+        def __long__(self): return NotImplmented
+        def __float__(self): return NotImplmented
+        def __oct__(self): return NotImplmented
+        def __hex__(self): return NotImplmented
+        def __index__(self): return NotImplmented
+        def __coerce__(self): return NotImplmented
+
+        def log(self):
+                return uncertainty.Measurement(*err1d.log(self.x,self.variance))
+
+        def exp(self):
+                return uncertainty.Measurement(*err1d.exp(self.x,self.variance))
+
+        def log(val): return self.log()
+        def exp(val): return self.exp()
+
+
+def err_check(values,err):
+        if err==None:
+                measurement=uncertainty.Measurement(values, err)
+        else:
+                measurement=uncertainty.Measurement(values, err**2)
+        return measurement
+
+
+class Motor(Component):
+        """This is the motor class.  A Motor must have a name, for example, 'a1'
+        Furthermore, it is given a set of values and stderr for initialization.
+        units are optional.  Internally, we store a "measurement".  This can be
+        accesed from measurement.x, measurement.dx
+        """
+
+
+        def __init__(self,name,values=None,err=None,units='degrees',isDistinct=True, 
+                     window=eps,aliases=None,friends=None,spectator=False,
+                     isInterpolatable=False):
+                self.name=name
+                self.units=units
+                self.measurement=err_check(values,err)
+                self.aliases=aliases
+                self.isDistinct=isDistinct
+                self.isInterpolatable=isInterpolatable
+                self.spectator=spectator
+                #The spectator flag says if I was moving or not during a scan.
+                self.window=window #The window in which values are to be deemed equal, it assumes that the isDistinct flag is set 
+                self.friends=friends  
+                #If I am updated, then my friends might need to be updated, for example, hkl-> a3,a4, etc.
+
+
+class SampleEnvironment(Component):
+        """This is the SampleEnvironment class.  SampleEnvironment must have a name, for example, 'Temperature'
+        Furthermore, it is given a set of values and stderr for initialization.
+        units are optional.  Internally, we store a "measurement".  This can be
+        accesed from measurement.x, measurement.dx
+        """
+
+
+        def __init__(self,name=None,values=None,err=None,units='degrees',isDistinct=True, 
+                     window=eps,aliases=None,friends=None,spectator=False,
+                     isInterpolatable=False):
+                self.name=name
+                self.units=units
+                self.measurement=err_check(values,err)
+                self.aliases=aliases
+                self.isDistinct=isDistinct
+                self.isInterpolatable=isInterpolatable
+                self.spectator=spectator
+                #The spectator flag says if I was moving or not during a scan.
+                self.window=window #The window in which values are to be deemed equal, it assumes that the isDistinct flag is set 
+                self.friends=friends  
+                #If I am updated, then my friends might need to be updated, for example, hkl-> a3,a4, etc.
+
+
+
+class Detector(Component):
+        """This is the detector class.  A detector must have a name, for example, 'psd'
+        Furthermore, it is given a set of values and stderr for initialization.
+        units are optional.  Internally, we store a "measurement".  This can be
+        accesed from measurement.x, measurement.dx
+        """
+
+
+        def __init__(self,name,dimension=None,values=None,err=None,units='counts', 
+                     aliases=None,friends=None, isInterpolatable=True,isDistinct=False, efficiencies=None):
+                self.name=name
+                self.units=units
+                self.measurement=err_check(values,err)
+                self.aliases=aliases
+                self.isDistinct=isDistinct
+                self.isInterpolatable=isInterpolatable
+                self.friends=friends  
+                self.efficiencies=efficiencies
+                #If I am updated, then my friends might need to be updated
+                self.dimension=dimension
+                #Internally, I imagine that we should internally store the detector a multidimensional array.
+                # Each point is an array that is nxm pixels and then we have k points.  So, for a 2D psd for example,
+                # we would have kpoints x (n x m) array where n and m define the dimensions of the 2D psd
+
+        def correct_efficiencies(self,efficiencies):
+                """This function will correct the detector for efficiencies, in place"""
+                pass
+        def correct_offsets(self, offsets):
+                """This function will transform from a central a4, to the actual a4 """
+                pass
+        def sum(self,axis=0):
+                """This function will find the total counts on the detector along a given axis, similar to np.sum(axis=1).  This should be for Measurement objects, so we can propagate errors as well.
+                """
+                pass
+
+#class DetectorSet(object):
+#        def __init__(self):
+#                self.name=name
+#        def __getitem__(self, key): return self.__dict__[key]
+#        def __setitem__(self, key, item): self.__dict__[key] = item
+
+class DetectorSet(object):
+        """This defines a group of detectors"""
+        def __init__(self):
+                self.primary_detector=Detector('primary_detector',dimension=None,values=None,err=None,units='counts', 
+                                               aliases=None,friends=None, isInterpolatable=True)
+                self.detector_mode=None
+
+        def __iter__(self):
+                for key,value in self.__dict__.iteritems():
+                        if not key=='detector_mode':
+                                yield value
+
+        #def next(self):
+        #        for key, value in self.__dict__.iteritems():
+        #                yield value
+
+
+
+
+class Mosaic(object):
+        def __init__(self,horizontal=None, vertical=None):
+                self.horizontal=horizontal
+                self.vertical=vertical
+
+class Monochromator(object):
+        """A monochromator"""
+        def __init__(self, name='Monochromator', 
+                     vertical_focus=None,
+                     horizontal_focus=None,
+                     monochromator_translation=None,
+                     blades=None,
+                     mosaic=None,
+                     dspacing=None  #dspacing of the monochromator
+                     ):
+                self.name=name
+                self.vertical_focus=vertical_focus
+                self.horizontal_focus=horizontal_focus
+                self.blades=blades #this is an array of the monochromator blades
+                self.mosaic=mosaic
+                self.dspacing=dspacing
+                self.focus_cu=Motor('focus_cu',values=None,err=None,units='degrees',isDistinct=True,
+                                    isInterpolatable=True)
+                self.focus_pg=Motor('focus_pg',values=None,err=None,units='degrees',isDistinct=True,
+                                    isInterpolatable=True)
+                self.translation=Motor('translation',values=None,err=None,units='degrees',isDistinct=False,
+                                       isInterpolatable=True)
+                self.elevation=Motor('elevation',values=None,err=None,units='degrees',isDistinct=False,
+                                     isInterpolatable=True)
+        def __iter__(self):
+                for key,value in self.__dict__.iteritems():
+                        if isinstance(value, Motor):
+                                yield value
+
+class Filters(object):
+        """Filters"""
+        def __init__(self):
+                self.filter_rotation=Motor('filter_rotation',values=None,err=None,units='degrees',isDistinct=False,
+                                           isInterpolatable=False)
+                self.filter_tilt=Motor('filter_tilt',values=None,err=None,units='degrees',isDistinct=False,
+                                       isInterpolatable=False)
+                self.filter_translation=Motor('filter_translation',values=None,err=None,units='',isDistinct=True,
+                                              isInterpolatable=False)
+                #filter translation has values of "IN" and "OUT" 
+        def __iter__(self):
+                for key,value in self.__dict__.iteritems():
+                        yield value
+
+class Apertures(object):
+        def __init__(self):
+                self.aperture_horizontal=Motor('aperture_horizontal',values=None,err=None,units='degrees',isDistinct=False,
+                                               isInterpolatable=False)
+                self.aperture_vertical=Motor('aperture_vertical',values=None,err=None,units='degrees',isDistinct=False,
+                                             isInterpolatable=False)
+        def __iter__(self):
+                for key,value in self.__dict__.iteritems():
+                        yield value
+
+class Time(object):
+        def __init__(self):
+                self.duration=Motor('duration',values=None,err=None,units='seconds',isDistinct=True,
+                                    isInterpolatable=True)
+                self.timestamp=Motor('timestamp',values=None,err=None,units='seconds',isDistinct=False,
+                                     isInterpolatable=True)
+                #We should decide if we ignore timestamps, for now let's do so....
+                self.monitor=Motor('monitor',values=None,err=None,units='neutrons',isDistinct=False,
+                                   isInterpolatable=True)
+                self.monitor2=Motor('monitor2',values=None,err=None,units='neutrons',isDistinct=False,
+                                    isInterpolatable=True)
+        def __iter__(self):
+                for key,value in self.__dict__.iteritems():
+                        if isinstance(value, Motor):
+                                yield value
+
+
+class Temperature(object):                
+        def __init__(self):
+                self.temperature=SampleEnvironment('temperature',values=None,err=None,units='K',isDistinct=True,
+                                                   isInterpolatable=True)
+                self.temperature_control_reading=SampleEnvironment('temperature_control_reading',values=None,err=None,units='K',isDistinct=False,
+                                                                   isInterpolatable=True)
+                self.temperature_heater_power=SampleEnvironment('temperature_heater_power',values=None,err=None,units='percentage',isDistinct=False,
+                                                                isInterpolatable=True) #usuallly a percentage for most controllers...
+                self.temperature_setpoint=SampleEnvironment('temperature_setpoint',values=None,err=None,units='K',isDistinct=False,
+                                                            isInterpolatable=True)
+        def __iter__(self):
+                for key,value in self.__dict__.iteritems():
+                        yield value
+
+class MagneticField(object):                
+        def __init__(self):
+                self.magnetic_field=SampleEnvironment('magnetic_field',values=None,err=None,units='Tesla',isDistinct=True,
+                                                      isInterpolatable=True)
+
+
+
+
+
+class Analyzer(object):
+        """An analyzer"""
+        def __init__(self, name='Analyzer',
+                     vertical_focus=None,
+                     horizontal_focus=None,
+                     blades=None,
+                     mosaic=None,
+                     dspacing=None,  #dspacing of the monochromator
+                     focus_mode=None,
+                     detector_mode=None
+                     ):
+                self.name=name
+                self.blades=blades
+                self.mosaic=mosaic
+                self.detector_mode=detector_mode #DiffDet, SinglDetFlat,SinglDetHFoc,PSDDiff,PSDFlat,Undefined
+                self.focus_mode=focus_mode
+                self.dspacing=dspacing
+
+        def __iter__(self):
+                for key,value in self.__dict__.iteritems():
+                        if isinstance(value, Motor):
+                                yield value
+
+
+
+
+
+class Primary_Motors(object):
+        def __init__(self):
+                """These are a1, which defines the focusing convention and is equal to "dfm" in files
+                a5 also defines the focusing condition.  Instead, use analyzer_rotation and dfm_rotation
+                when present to do calculations.
+
+                """
+                self.a1=Motor('a1',values=None,err=None,units='degrees',isDistinct=True, isInterpolatable=True)
+                self.a2=Motor('a2',values=None,err=None,units='degrees',isDistinct=True, isInterpolatable=True)
+                self.a3=Motor('a3',values=None,err=None,units='degrees',isDistinct=True, isInterpolatable=True)
+                self.a4=Motor('a4',values=None,err=None,units='degrees',isDistinct=True, isInterpolatable=True)
+                self.a5=Motor('a5',values=None,err=None,units='degrees',isDistinct=True, isInterpolatable=True)
+                self.a6=Motor('a6',values=None,err=None,units='degrees',isDistinct=True, isInterpolatable=True)
+                self.sample_elevator=Motor('sample_elevator',values=None,err=None,units='degrees',isDistinct=False
+                                           , isInterpolatable=True)
+                self.sample_upper_tilt=Motor('sample_upper_tilt',values=None,err=None,units='degrees',isDistinct=False
+                                             , isInterpolatable=True) #note, needs to be changed in UB Mode
+                self.sample_lower_tilt=Motor('sample_lower_tilt',values=None,err=None,units='degrees',isDistinct=False
+                                             , isInterpolatable=True) #note, needs to be changed in UB Mode
+                self.sample_upper_translation=Motor('sample_upper_translation',values=None,err=None,units='degrees',isDistinct=False
+                                                    , isInterpolatable=True)
+                self.sample_lower_translation=Motor('sample_lower_translation',values=None,err=None,units='degrees',isDistinct=False
+                                                    , isInterpolatable=True) #note, needs to be changed in UB Mode
+                self.dfm_rotation=Motor('dfm_rotation',values=None,err=None,units='degrees',isDistinct=True
+                                        , isInterpolatable=True)
+                self.analyzer_rotation=Motor('analyzer_rotation',values=None,err=None,units='degrees',isDistinct=True
+                                             , isInterpolatable=True)
+                #self.aperture_horizontal=Motor('aperture_horizontal',values=None,err=None,units='degrees',isDistinct=True
+                #                               , isInterpolatable=True)
+                #self.aperture_vertical=Motor('aperture_vertical',values=None,err=None,units='degrees',isDistinct=True
+                #                             , isInterpolatable=True)
+        def __iter__(self):
+                for key,value in self.__dict__.iteritems():
+                        yield value
+
+class Physical_Motors(object):
+        def __init__(self):
+                self.h=Motor('h',values=None,err=None,units='rlu',isDistinct=True,
+                             isInterpolatable=True)
+                self.k=Motor('k',values=None,err=None,units='rlu',isDistinct=True,
+                             isInterpolatable=True)
+                self.l=Motor('l',values=None,err=None,units='rlu',isDistinct=True,
+                             isInterpolatable=True)
+                self.e=Motor('e',values=None,err=None,units='meV',isDistinct=True,
+                             isInterpolatable=True)
+                self.ei=Motor('ei',values=None,err=None,units='meV',isDistinct=True,
+                              isInterpolatable=True)
+                self.ef=Motor('ef',values=None,err=None,units='meV',isDistinct=True,
+                              isInterpolatable=True)
+                self.q=Motor('q',values=None,err=None,units='angstrom_inverse',isDistinct=True,
+                             isInterpolatable=True)
+                self.orient1=Motor('orient1',values=None,err=None,units='rlu',isDistinct=True,
+                                   isInterpolatable=True)
+                self.orient2=Motor('orient2',values=None,err=None,units='rlu',isDistinct=True,
+                                   isInterpolatable=True)
+                self.orient3=Motor('orient3',values=None,err=None,units='rlu',isDistinct=True,
+                                   isInterpolatable=True)
+                #self.qx=Motor('qx',values=None,err=None,units='rlu',isDistinct=True,
+                #              isInterpolatable=True)
+                #self.qy=Motor('qy',values=None,err=None,units='rlu',isDistinct=True,
+                #              isInterpolatable=True)
+                #self.qz=Motor('qz',values=None,err=None,units='rlu',isDistinct=True,
+                #              isInterpolatable=True)
+                #self.hkl=Motor('hkl',values=None,err=None,units='rlu',isDistinct=True,
+                #               isInterpolatable=True) #is this a tuple???
+        def __iter__(self):
+                for key,value in self.__dict__.iteritems():
+                        yield value
+
+class Collimators(object):
+        """Our collimators:  
+        post_analyzer_collimator:user_defined
+        post_monochromator_collimator:user_defined
+        pre_analyzer_collimator:user_defined
+        pre_monochromator_collimator:measured
+        For the radial and soller collimators, these are angles on the track.  Others
+        self.radial_collimator:  For horizontal focusing mode, rc=a6
+        self.soller_collimator:  When in flat mode, the 50 minute collimator=a6, 
+        others have a fixed offset relative to this one.  Within some window, these
+        are likely to remain constant.  Thus, from the angle on the track, we could probably
+        determine what the likely collimation status is.  This may be a candidate for a 
+        "slowly varying" property.  For now, we will treat these as nonDistict
+
+        """
+        def __init__(self):
+                self.post_analyzer_collimator=Motor('post_analyzer_collimator',values=None,err=None,units='minutes',isDistinct=False)
+                self.post_monochromator_collimator=Motor('post_monochromator_collimator',values=None,err=None,units='minutes',isDistinct=False)
+                self.pre_analyzer_collimator=Motor('pre_analyzer_collimator',values=None,err=None,units='minutes',isDistinct=False)
+                self.pre_monochromator_collimator=Motor('post_monochromator_collimator',values=None,err=None,units='minutes',isDistinct=True)
+                self.radial_collimator=Motor('radial_collimator',values=None,err=None,units='degrees',isDistinct=True, window=2.0)
+                self.soller_collimator=Motor('soller_collimator',values=None,err=None,units='degrees',isDistinct=False, window=2.0)
+
+        def __iter__(self):
+                for key,value in self.__dict__.iteritems():
+                        yield value
+
+class Blades(object):
+        def __init__(self,title='',nblades=7):
+                self.blades=[]
+                for i in range(nblades):
+                        self.blades.append(Motor(title+'blade'+str(i),values=None,err=None,units='degrees',isDistinct=False))
+        def __iter__(self):
+                for blade in self.blades:
+                        yield blade
+
+
+class PolarizedBeam(object):
+        def __init__(self):
+                self.ei_flip=Motor('ei_flip',values=None,err=None,units='amps',isDistinct=False) #used to determine if the flipper is on
+                self.ef_flip=Motor('ef_flip',values=None,err=None,units='amps',isDistinct=False)
+                self.ef_guide=Motor('ef_guide',values=None,err=None,units='amps',isDistinct=False) #guide field
+                self.ei_guide=Motor('ei_guide',values=None,err=None,units='amps',isDistinct=False)
+                self.ei_cancel=Motor('ei_cancel',values=None,err=None,units='amps',isDistinct=False)
+                self.ef_cancel=Motor('ei_flip',values=None,err=None,units='amps',isDistinct=False)
+                self.hsample=Motor('ei_flip',values=None,err=None,units='amps',isDistinct=False) #horizontal current
+                self.vsample=Motor('ei_flip',values=None,err=None,units='amps',isDistinct=False) #vertical current
+                self.sample_guide_field_rotatation=Motor('sample_guide_field_rotatation',values=None,err=None,units='degrees',isDistinct=False)
+                self.flipper_state=Motor('flipper_state',values=None,err=None,units='',isDistinct=False) #short hand, can be A,B,C, etc.
+        def __iter__(self):
+                for key,value in self.__dict__.iteritems():
+                        yield value
+
+class Slits(object):
+        def __init__(self):
+                self.back_slit_height=Motor('back_slit_height',values=None,err=None,units='degrees',isDistinct=False
+                                            , isInterpolatable=True) 
+                self.back_slit_width=Motor('back_slit_width',values=None,err=None,units='degrees',isDistinct=False
+                                           , isInterpolatable=True) 
+        def __iter__(self):
+                for key,value in self.__dict__.iteritems():
+                        yield value
+
+
+
+class TripleAxis(object):
+        def __init__(self):
+                #self.data=[] #large nd array of all data columns
+                self.monochromator=Monochromator()
+                self.analyzer=Analyzer()
+                self.sample=Sample()
+                self.detectors=DetectorSet()
+                self.filters=Filters()
+                self.slits=Slits()
+                self.polarized_beam=PolarizedBeam()
+                self.collimators=Collimators()
+                self.primary_motors=Primary_Motors()
+                self.physical_motors=Physical_Motors()
+                self.time=Time()
+                self.sample_environment=SampleEnvironment()
+                self.meta_data=IceMetaData()
+                self.apertures=Apertures()
+                self.temperature=Temperature()
+
+                self.analyzer_blades=Blades(title='analyzer',nblades=8)
+        def detailed_balance(self):
+                beta_times_temp = 11.6
+                beta = beta_times_temp /self.temperature.temperature
+                E=self.physical_motors.e
+                for detector in self.detectors:
+                        detector.measurement=detector.measurement*np.exp(-beta*E/2)
+                return
+        def normalize_monitor(self,monitor):
+                # Turns out iterating through self.detectors makes detector a copy,
+                # and doesn't actually modify self.detectors -> could be the 'yield'
+                # statement producing a generator...
+                mon0=self.time.monitor.measurement 
+                for detector in self.detectors:
+                        detector.measurement=detector.measurement*(mon0/monitor)
+                        print 'hi'
+                        #for i in range(0,len(detector.measurement.x)):
+                        #        detector.measurement[i]=detector.measurement[i]*mon0[i]/monitor
+                return
+        def harmonic_monitor_correction(self, instrument_name):
+                """Multiplies the monitor correction through all of the detectors in the Detector_Sets."""
+                #Use for constant-Q scans with fixed scattering energy, Ef.
+                #CURRENTLY: Assumes Ef is fixed under constant-Q scan; could implement check later
+
+                coefficients = establish_correction_coefficients('monitor_correction_coordinates.txt')
+                M = coefficients[instrument_name]
+                for i in range(0, len(M)):
+                        M[i]=float(M[i])
+                #TODO - Throw error if there's an improper instrument_name given
+                for detector in self.detectors:
+                        Eii=self.physical_motors.ei.measurement
+                        detector.measurement=detector.measurement*(M[0] + M[1]*Eii + M[2]*Eii**2 + M[3]*Eii**3 + M[4]*Eii**4)
+                return
+
+        def resolution_volume_correction(self):
+                """Correct constant Q-scans with fixed incident energy, Ei, for the fact that the resolution volume changes
+                as Ef changes"""
+                # Requires constant-Q scan with fixed incident energy, Ei
+                # theta_analyzer is occasionally producing a Measurement of Nan's only because
+                #    it is taking the arcsin of a value > 1
+                wavelength_analyzer=np.sqrt(81.80425/self.physical_motors.ef.measurement) #determine the wavelength based on the analyzer
+                theta_analyzer=np.arcsin(wavelength_analyzer/2/self.analyzer.dspacing)  #This is what things should be 
+                #alternatively, we could do theta_analyzer=np.radians(self.primary_motors.a6.measurement/2)
+                argument=np.arcsin(np.pi/(.69472*self.analyzer.dspacing*np.sqrt(self.physical_motors.ei.measurement)))
+                norm=(self.physical_motors.ei.measurement**1.5)/np.tan(argument)
+                rescor=norm*np.tan(theta_analyzer)/self.physical_motors.ef.measurement**1.5
+                for detector in bt7.detectors:
+                        detector.measurement=detector.measurement*rescor
+                return
+
+        def efficiency_correction(self,efficiencies):
+                #TODO
+                for detector in self.detectors:
+                        detector*=efficiencies
+
+                pass
+
+        def dumps(self):
+                return pickle.dumps(self)
+
+        @classmethod
+        def loads(cls, str_version):
+                return pickle.loads(str_version)
+
+        def get_plottable(self):
+                #For now, hardcodes None into the variances until uncertainty can be fixed
+                orderx=[]
+                ordery=[]
+                data = {}
+                for key,value in self.__dict__.iteritems():
+                        if key=='detectors':
+                                for field in value:
+
+                                        val = field.measurement.x
+                                        err = field.measurement.variance
+
+                                        vals=[]
+                                        errs=[]
+                                        if type(val[0])==type(np.empty((1,1))):
+                                                #if the detector has multiple channels, split them up
+                                                for channels in val:
+                                                        for channel in channels:
+                                                                vals.append(channel[0])
+                                                if err==None:
+                                                        errs = None
+                                                else:
+                                                        for channels in err:
+                                                                for channel in channels:
+                                                                        errs.append(channel[0])		
+
+                                                ordery.append({'key': field.name, 'label': field.name})
+                                                data[field.name]={'values': vals,'errors': errs}
+
+                                        else:
+                                                ordery.append({'key': field.name, 'label': field.name})
+                                                if err==None:
+                                                        data[field.name]={'values': val.tolist(),'errors':err}
+                                                else:
+                                                        data[field.name]={'values': val.tolist(),'errors':err.tolist()}
+                        elif key=='data' or key=='meta_data' or key=='sample' or key=='sample_environment':
+                                #ignoring these data fields for plotting
+                                pass	
+                        else:
+                                for field in value:
+                                        orderx.append({'key': field.name, 'label': field.name})
+                                        val = field.measurement.x
+                                        err = field.measurement.variance
+                                        if val==None:
+                                                val = None
+                                        else:
+                                                val = val.tolist()
+                                        if err==None:
+                                                err = None
+                                        else:
+                                                err = err.tolist()
+                                        data[field.name]={'values': val,'errors': err}
+
+
+                plottable_data = {
+                        'type': 'nd',
+                        'title': 'Triple Axis Plot',
+                        'clear_existing': False,
+                        'orderx': orderx,
+                        'ordery': ordery,
+                        'series': [{
+                                'label': 'File 1',
+                                'data': data,
+                                'color': 'Red',
+                                'style': 'line',
+                                }],
+                }
+                return plottable_data
+
+
+# ****************************************************************************************************************************************************
+# ***************************************************************** TRANSLATION METHODS **************************************************************
+# ****************************************************************************************************************************************************
+def translate(bt7,dataset):
+        translate_monochromator(bt7,dataset)
+        translate_analyzer(bt7,dataset)
+        translate_collimator(bt7,dataset)
+        translate_sample(bt7,dataset) #sample must be done before physical motors to calculate orient1,2,3 from dataset
+        translate_primary_motors(bt7,dataset) #primary motors must be done before physical motors for Q calc.
+        translate_physical_motors(bt7,dataset)
+        translate_filters(bt7,dataset)
+        translate_apertures(bt7,dataset)
+        translate_polarized_beam(bt7,dataset)
+        translate_slits(bt7,dataset)
+        translate_temperature(bt7,dataset)
+        translate_time(bt7,dataset)
+        translate_metadata(bt7,dataset)
+        translate_detectors(bt7,dataset)
+
+def translate_monochromator(bt7,dataset):
+        translate_dict={}
+        #key--> on bt7
+        #value -> input, i.e. the field in dataset.data or dataset.metadata
+        translate_dict['focus_cu']='focuscu'
+        translate_dict['focus_pg']='focuspg'
+        translate_dict['horizontal_focus']='monohorizfocus'
+        translate_dict['vertical_focus']='monovertifocus'
+        translate_dict['translation']='monotrans'
+        translate_dict['elevation']='monoelev'
+        translate_dict['dspacing']='monochromator_dspacing'
+        map_motors(translate_dict, bt7,bt7.monochromator, dataset)
+        #map_motors(translate_dict, bt7.monochromator, dataset)
+
+        #for key,value in translate_dict.iteritems():
+        #        if dataset.data.has_key(value):
+        #                setattr(bt7.monochromator,key,dataset.data[value])
+        #        if dataset.metadata.has_key(value):
+        #                setattr(bt7.monochromator,key,dataset.metadata[value])
+
+        #bt7.monochromator.focus_cu=dataset.data['focuscu']
+        #bt7.monochromator.focus_pg=dataset.data['focuspg']
+        #bt7.monochromator.horizontal_focus=dataset.metadata['monohorizfocus']
+        #bt7.monochromator.vertical_focus=dataset.metadata['monovertifocus']
+        #bt7.monochromator.translation=dataset.data['monotrans']
+        #bt7.monochromator.elevation=dataset.data.monoelev
+        #bt7.monochromator.dspacing=dataset.metadata.monochromator_dspacing
+        monochromator_blades=Blades(title='monochromator',nblades=10)
+        for i in range(10):
+                if i<9:
+                        key='monoblade0'+str(i+1)
+                else:
+                        key='monoblade'+str(i+1)
+                if dataset.data.has_key(key):
+                        monochromator_blades.blades[i]=dataset.data[key]
+        #monochromator_blades.blades[0]=dataset.data['monoblade01
+        #monochromator_blades.blades[1]=dataset.data['monoblade02
+        #monochromator_blades.blades[2]=dataset.data['monoblade03
+        #monochromator_blades.blades[3]=dataset.data['monoblade04
+        #monochromator_blades.blades[4]=dataset.data['monoblade05
+        #monochromator_blades.blades[5]=dataset.data['monoblade06
+        #monochromator_blades.blades[6]=dataset.data.monoblade07
+        #monochromator_blades.blades[7]=dataset.data.monoblade08
+        #monochromator_blades.blades[8]=dataset.data.monoblade09
+        #monochromator_blades.blades[9]=dataset.data.monoblade10
+        bt7.monochromator.blades=monochromator_blades
+
+
+
+def translate_analyzer(bt7,dataset):
+        bt7.analyzer.dspacing=dataset.metadata['analyzer_dspacing']
+        if dataset.metadata.has_key('analyzerfocusmode'):
+                bt7.analyzer.focus_mode=dataset.metadata['analyzerfocusmode']
+        analyzer_blades=Blades(title='analyzer',nblades=13)
+        for i in range(13):
+                if i<9:
+                        key='analyzerblade0'+str(i+1)
+                else:
+                        key='analyzerblade'+str(i+1)
+                if dataset.data.has_key(key):
+                        analyzer_blades.blades[i]=dataset.data[key]
+        #analyzer_blades.blades[0]=dataset.data.analyzerblade01
+        #analyzer_blades.blades[1]=dataset.data.analyzerblade02
+        #analyzer_blades.blades[2]=dataset.data.analyzerblade03
+        #analyzer_blades.blades[3]=dataset.data.analyzerblade04
+        #analyzer_blades.blades[4]=dataset.data.analyzerblade05
+        #analyzer_blades.blades[5]=dataset.data.analyzerblade06
+        #analyzer_blades.blades[6]=dataset.data.analyzerblade07
+        #analyzer_blades.blades[7]=dataset.data.analyzerblade08
+        #analyzer_blades.blades[8]=dataset.data.analyzerblade09
+        #analyzer_blades.blades[9]=dataset.data.analyzerblade10
+        #analyzer_blades.blades[10]=dataset.data.analyzerblade11
+        #analyzer_blades.blades[11]=dataset.data.analyzerblade12
+        #analyzer_blades.blades[12]=dataset.data.analyzerblade13
+        bt7.analyzer.blades=analyzer_blades
+
+
+
+def translate_collimator(bt7,dataset):
+        translate_dict={}
+        translate_dict['pre_monochromator_collimator']='premonocoll'
+        translate_dict['post_monochromator_collimator']='postmonocoll'
+        translate_dict['pre_analyzer_collimator']='preanacoll'
+        translate_dict['post_analyzer_collimator']='postanacoll'
+        translate_dict['radial_collimator']='rc'
+        translate_dict['soller_collimator']='sc'
+        map_motors(translate_dict,bt7,bt7.collimators,dataset)
+
+        #bt7.collimators.pre_monochromator_collimator=dataset.data['premonocoll']
+        #bt7.collimators.post_monochromator_collimator =dataset.data['postmonocoll']
+        #bt7.collimators.pre_analyzer_collimator=dataset.data['preanacoll']
+        #bt7.collimators.post_analyzer_collimator=dataset.data['postanacoll']
+        #if dataset.data.has_key('rc'):
+        #        bt7.collimators.radial_collimator=dataset.data['rc']
+        #if dataset.data.has_key('sc'):
+        #        bt7.collimators.soller_collimator=dataset.data['sc']
+
+def translate_apertures(bt7,dataset):
+        translate_dict={}
+        translate_dict['aperture_horizontal']='aperthori'
+        translate_dict['aperture_vertical']='apertvert'
+        map_motors(translate_dict,bt7,bt7.apertures, dataset)
+        #map_motors(translate_dict,bt7.apertures, dataset)
+
+        #bt7.apertures.aperture_horizontal=dataset.aperthori
+        #bt7.apertures.aperture_vertical=dataset.apertvert
+
+def translate_polarized_beam(bt7,dataset):
+        translate_dict={}
+        translate_dict['ei_flip']='eiflip'
+        translate_dict['ef_flip']='efflip'
+        translate_dict['ei_guide']='eiguide'
+        translate_dict['ef_guide']='efguide'
+        translate_dict['ei_cancel']='eicancel'
+        translate_dict['ef_cancel']='efcancel'
+        translate_dict['sample_guide_field_rotatation']='smplgfrot'
+        translate_dict['flipper_state']='flip'
+        translate_dict['hsample']='hsample'
+        translate_dict['vsample']='vsample'
+
+        map_motors(translate_dict,bt7,bt7.polarized_beam, dataset)
+        #map_motors(translate_dict, bt7.polarized_beam, dataset)
+
+        #bt7.polarized_beam.ei_flip=dataset.eiflip
+        #bt7.polarized_beam.ef_flip=dataset.efflip
+        #bt7.polarized_beam.ei_guide=dataset.eiguide
+        #bt7.polarized_beam.ef_cancel=dataset.efcancel
+        #bt7.polarized_beam.sample_guide_field_rotatation=dataset.smplgfrot
+        #bt7.polarized_beam.flipper_state=dataset.flip
+        #bt7.polarized_beam.hsample=dataset.hsample
+        #bt7.polarized_beam.vsample=dataset.vsample
+        #bt7.polarized_beam.ef_guide=dataset.efguide
+        #bt7.polarized_beam.ei_cancel=dataset.data.eicancel
+
+def translate_primary_motors(bt7,dataset):
+        translate_dict={}
+        translate_dict['sample_upper_tilt']='smplutilt'
+        translate_dict['sample_lower_tilt']='smplltilt'
+        translate_dict['sample_elevator']='smplelev'
+        translate_dict['sample_upper_translation']='smplutrn'
+        translate_dict['sample_lower_translation']='smplltrn'
+        translate_dict['monochromator_theta']='a1'
+        translate_dict['monochromator_two_theta']='a2'
+        translate_dict['sample_theta']='a3'
+        translate_dict['sample_two_theta']='a4'
+        translate_dict['analyzer_theta']='a5'
+        translate_dict['analyzer_two_theta']='a6'
+        translate_dict['analyzer_rotation']='analyzerrotation'
+        translate_dict['dfm_rotation']='dfmrot'
+        translate_dict['dfm']='dfm'
+
+        map_motors(translate_dict,bt7,bt7.primary_motors,dataset)
+        #map_motors(translate_dict, bt7.primary_motors,dataset)
+
+        #for key,value in translate_dict.iteritems():
+        #        if dataset.data.has_key(value):
+        #                setattr(bt7.primary_motors,key,dataset.data[value])
+        #        if dataset.metadata.has_key(value):
+        #                setattr(bt7.primary_motors,key,dataset.metadata[value])
+        #self.primary_motors.sample_upper_tilt=dataset.data.smplutilt
+        #self.primary_motors.sample_lower_tilt=dataset.data.smplltilt
+        #self.primary_motors.sample_elevator=dataset.data.smplelev
+        #self.primary_motors.sample_upper_translation=dataset.data.smplutrn
+        #self.primary_motors.sample_lower_translation=dataset.data.smplltrn
+        #self.primary_motors.a1=dataset.data.a1
+        #self.primary_motors.a2=dataset.data.a2
+        #self.primary_motors.a3=dataset.data.a3
+        #self.primary_motors.a4=dataset.data.a4
+        #self.primary_motors.a5=dataset.data.a5
+        #self.primary_motors.a6=dataset.data.a6
+        #self.primary_motors.dfm=dataset.data.dfm
+        #self.primary_motors.analyzer_rotation=dataset.data.analyzerrotation
+        #self.primary_motors.dfm_rotation=dataset.data.dfmrot
+
+
+
+def translate_physical_motors(bt7,dataset):
+        translate_dict={}
+        #key--> on bt7
+        #value -> input, i.e. the field in dataset.data or dataset.metadata
+        #translate_dict['hkl']='hkl'
+        #In older versions, we cannot trust h,k,l, hkl, etc. because we don't know if we went where we wanted. 
+        #Should translate to magnitude of q before hand
+        translate_dict['h']='qx'
+        translate_dict['k']='qy'
+        translate_dict['l']='qz'
+        translate_dict['e']='e'
+        map_motors(translate_dict,bt7,bt7.physical_motors,dataset)
+        #map_motors(translate_dict,bt7.physical_motors,dataset)
+
+        if dataset.metadata['efixed']=='ei':
+                bt7.physical_motors.ei.measurement.x=np.ones(np.array(dataset.data['e']).shape)*dataset.metadata['ei']
+                bt7.physical_motors.ei.measurement.variance=None
+                bt7.physical_motors.ef=bt7.physical_motors.ei.measurement-bt7.physical_motors.e.measurement
+                #our convention is that Ei=Ef+delta_E (aka omega)
+        else:
+                bt7.physical_motors.ef.measurement.x=np.ones(np.array(dataset.data['e']).shape)*dataset.metadata['ef']
+                bt7.physical_motors.ef.measurement.variance=None
+                bt7.physical_motors.ei.measurement.x=bt7.physical_motors.ef.measurement.x+bt7.physical_motors.e.measurement.x  #punt for now, later should figure out what to do if variance is None
+
+        Ei = bt7.physical_motors.ei.measurement
+        Ef = bt7.physical_motors.ef.measurement
+        A4 = bt7.primary_motors.sample_two_theta.measurement
+        Qsquared = (Ei + Ef - 2*(Ei*Ef).sqrt()*(A4/2).cos())/2.072
+        Q = Qsquared.sqrt()
+        bt7.physical_motors.q.measurement=Q
+
+        try:
+                o1temp=bt7.sample.orientation.orient1
+                o2temp=bt7.sample.orientation.orient2
+                o1=np.array([o1temp['h'], o1temp['k'], o1temp['l']])
+                o2=np.array([o2temp['h'], o2temp['k'], o2temp['l']])
+                o1,o2,o3=make_orthonormal(o1,o2)
+
+                setattr(bt7.physical_motors.orient1, 'value', o1)
+                setattr(bt7.physical_motors.orient2, 'value', o2)
+                setattr(bt7.physical_motors.orient3, 'value', o3)
+                #TODO - make 'fancy' names for these?
+                #setattr(bt7.physical_motors.orient3, 'name', '110')
+
+        except:
+                pass
+        #translate_dict['h']='h'
+        #translate_dict['k']='k'
+        #translate_dict['l']='l'
+        #self.physical_motors.hkl=dataset.data.hkl
+        #self.physical_motors.qx=dataset.data.qx
+        #self.physical_motors.qy=dataset.data.qy
+        #self.physical_motors.qz=dataset.data.qz
+        #self.physical_motors.e=dataset.data.e
+        #self.meta_data.fixed_eief=dataset.metadata.efixed
+        #self.meta_data.fixed_energy=dataset.metadata.ef
+
+def translate_filters(bt7,dataset):
+        translate_dict={}
+        #key--> on bt7
+        #value -> input, i.e. the field in dataset.data or dataset.metadata
+        #translate_dict['hkl']='hkl'
+        #In older versions, we cannot trust h,k,l, hkl, etc. because we don't know if we went where we wanted. 
+        #Should translate to magnitude of q before hand
+        translate_dict['filter_tilt']='temp'
+        translate_dict['filter_translation']='temperaturesensor1'
+        translate_dict['filter_rotation']='temperaturesensor2'
+        map_motors(translate_dict,bt7,bt7.filters,dataset)
+        #map_motors(translate_dict,bt7.filters,dataset)
+
+        #self.filters.filter_tilt=dataset.filtilt
+        #self.filters.filter_translation=dataset.filtran
+        #self.filters.filter_rotation=dataset.filrot
+
+
+def translate_time(bt7, dataset):
+        translate_dict={}
+        translate_dict['month']='month'
+        translate_dict['day']='day'
+        translate_dict['year']='year'
+        translate_dict['start_time']='start_time'
+        translate_dict['epoch']='epoch'
+        translate_dict['duration']='time'
+        translate_dict['monitor']='monitor'
+        translate_dict['monitor2']='monitor2'
+        map_motors(translate_dict,bt7,bt7.time,dataset)
+        #map_motors(translate_dict,bt7.time,dataset)
+
+        #self.time.timestamp=dataset.timestamp
+        #self.time.duration=dataset.data.time
+        #self.time.monitor=dataset.data.monitor
+        #self.time.monitor2=dataset.data.monitor2
+
+def translate_temperature(bt7,dataset):
+        translate_dict={}
+        #key--> on bt7
+        #value -> input, i.e. the field in dataset.data or dataset.metadata
+        #translate_dict['hkl']='hkl'
+        #In older versions, we cannot trust h,k,l, hkl, etc. because we don't know if we went where we wanted. 
+        #Should translate to magnitude of q before hand
+        translate_dict['temperature']='temp'
+        translate_dict['temperature_sensor1']='temperaturesensor1'
+        translate_dict['tempetature_sensor2']='temperaturesensor2'
+        translate_dict['temperature_sensor3']='temperaturesensor3'
+        translate_dict['temperature_heater_power']='temperatureheatorpower'
+        translate_dict['temperature_control_reading']='temperaturecontrolreading'
+        translate_dict['temperature_setpoint']='temperaturesetpoint'
+        map_motors(translate_dict,bt7,bt7.temperature,dataset)
+        #map_motors(translate_dict,bt7.temperature,dataset)
+        if dataset.metadata.has_key('temperature_units'):
+                bt7.temperature.temperature.units=dataset.metadata['temperature_units']
+
+        #self.temperature.temperature=dataset.temp
+        #self.temperature.temperature.units=dataset.metadata.temperature_units
+        #self.temperature.temperaturesensor1=dataset.temperaturesensor1
+        #self.temperature.temperaturesensor2=dataset.temperaturesensor2
+        #self.temperature.temperaturesensor3=dataset.temperaturesensor3
+        #self.temperature.temperature_heater_power=dataset.temperatureheaterpower
+        #self.temperature.temperature_control_reading =dataset.temperaturecontrolreading
+        #self.temperature.temperature_setpoint =dataset.temperaturesetpoint
+
+
+def translate_slits(bt7,dataset):
+        translate_dict={}
+        #key--> on bt7
+        #value -> input, i.e. the field in dataset.data or dataset.metadata
+        #translate_dict['hkl']='hkl'
+        #In older versions, we cannot trust h,k,l, hkl, etc. because we don't know if we went where we wanted. 
+        #Should translate to magnitude of q before hand
+        translate_dict['back_slit_width']='bksltwdth'
+        translate_dict['back_slit_height']='bkslthght'
+        map_motors(translate_dict,bt7,bt7.slits,dataset)
+        #map_motors(translate_dict,bt7.slits,dataset)
+
+        #self.slits.back_slit_width =dataset.data.bksltwdth
+        #self.slits.back_slit_height =dataset.data.bkslthght
+
+
+
+def translate_sample(bt7,dataset):
+        translate_dict = {}
+        translate_dict['orientation']='orientation'
+        translate_dict['lattice']='lattice'
+        map_motors(translate_dict,bt7,bt7.sample,dataset)
+        #map_motors(translate_dict,bt7.sample,dataset)        
+
+        if bt7.sample.orientation.orient1==None:
+                #if the dataset has labels 'orient1' and 'orient2' but not 'orientation'
+                translate_dict = {}
+                translate_dict['orient1']='orient1'
+                translate_dict['orient2']='orient2'
+                map_motors(translate_dict,bt7,bt7.sample.orientation,dataset)
+                #map_motors(translate_dict,bt7.sample.orientation,dataset)
+        #bt7.sample.orientation =dataset.metadata.orientation
+        #bt7.sample.mosaic=dataset.metadata.?
+        #bt7.sample.lattice=dataset.metadata.lattice
+
+
+
+def translate_metadata(bt7,dataset):
+        translate_dict = {}
+        translate_dict['epoch']='epoch'
+        translate_dict['counting_standard']='count_type'
+        translate_dict['filename']='filename'
+        translate_dict['fixed_eief']='efixed'
+        translate_dict['fixed_energy']='ef'
+        translate_dict['experiment_comment']='exptcomment'
+        translate_dict['comment']='comment'
+        translate_dict['experiment_id']='experiment_id'
+        translate_dict['fixed_devices']='fixed_devices'
+        translate_dict['scanned_variables']='varying'
+        translate_dict['ice_version']='ice'
+        translate_dict['instrument_name']='instrument'
+        translate_dict['filebase']='filebase'
+        translate_dict['fileseq_number']='fileseq_number'
+        translate_dict['experiment_name']='exptname'
+        translate_dict['experiment_participants']='exptparticipants'
+        translate_dict['experiment_details']='exptdetails'
+        translate_dict['desired_detector']='signal'
+        translate_dict['ranges']='ranges'
+        translate_dict['user']='user'
+        translate_dict['scan_description']='scan_description'
+        translate_dict['desired_npoints']='npoints'
+
+        map_motors(translate_dict,bt7,bt7.meta_data,dataset)
+        #ap_motors(translate_dict,bt7.meta_data,dataset)
+
+        #self.meta_data.epoch=dataset.metadata.epoch
+        #self.meta_data.counting_standard=dataset.metadata.count_type
+        #self.meta_data.filename=dataset.metadata.filename
+        #self.meta_data.fixed_eief=dataset.metadata.efixed
+        #self.meta_data.fixed_energy=dataset.metadata.ef
+        #self.meta_data.experiment_comment=dataset.metadata.exptcomment
+        #self.meta_data.comment=dataset.metadata.comment
+        #self.meta_data.date=dataset.metadata.?
+        #self.meta_data.experiment_id=dataset.metadata.experiment_id
+        #self.meta_data.fixed_devices=dataset.metadata.fixed_devices
+        #self.meta_data.scanned_variables=dataset.metadata.varying
+        #self.meta_data.ice_version=dataset.metadata.ice
+        #self.meta_data.ice_repository_info=dataset.metadata.?
+        #self.meta_data.instrument_name=dataset.metadata.instrument
+        #self.meta_data.filebase =dataset.metadata.filebase
+        #self.meta_data.fileseq_number=dataset.metadata.fileseq_number
+        #self.meta_data.experiment_name=dataset.metadata.exptname
+        #self.meta_data.experiment_participants=dataset.metadata.exptparticipants
+        #self.meta_data.experiment_details=dataset.metadata.exptdetails
+        #self.meta_data.desired_detector=dataset.metadata.signal
+        #self.meta_data.ranges=dataset.metadata.ranges
+        #self.meta_data.user=dataset.metadata.user
+        #self.meta_data.scan_description=dataset.metadata.scan_description
+        #self.meta_data.desired_npoints=dataset.metadata.npoints
+
+def translate_detectors(bt7,dataset):
+        bt7.detectors.primary_detector.measurement.x=np.array(dataset.data['detector'],'Float64')
+        bt7.detectors.primary_detector.measurement.variance=np.array(dataset.data['detector'],'Float64')
+        bt7.detectors.detector_mode=dataset.metadata['analyzerdetectormode']
+
+
+        #later, I should do something clever to determine how many detectors are in the file,
+        #or better yet, lobby to have the information in the ice file
+        #but for now, let's just get something that works
+
+
+        #detectors do NOT have a 'summed_counts' attribute currently.
+        if dataset.metadata.has_key('analyzersdgroup'):
+                set_detector(bt7,dataset,'single_detector','analyzersdgroup')
+                #bt7.detectors.single_detector.summed_counts.measurement.x=dataset.data['singledet']
+                #bt7.detectors.single_detector.summed_counts.measurement.variance=dataset.data['singledet']
+
+        if dataset.metadata.has_key('analyzerdoordetectorgroup'):
+                set_detector(bt7,dataset,'door_detector','analyzerdoordetectorgroup')
+                #bt7.detectors.single_detector.summed_counts.measurement.x=bt7.detectors.door_detector.x.sum(axis=1)#None #dataset.data['doordet']  #Not sure why this one doesn't show up???
+                #bt7.detectors.single_detector.summed_counts.measurement.variance=bt7.detectors.door_detector.x.sum(axis=1)#None #dataset.data['doordet']  #Not sure why this one doesn't show up???
+
+        if dataset.metadata.has_key('analyzerddgroup'):
+                set_detector(bt7,dataset,'diffraction_detector','analyzerddgroup')
+                #bt7.detectors.diffraction_detector.summed_counts.measurement.x=dataset.data['diffdet']
+                #bt7.detectors.diffraction_detector.summed_counts.measurement.variance=dataset.data['diffdet']
+
+        if dataset.metadata.has_key('analyzerpsdgroup'):
+                set_detector(bt7,dataset,'position_sensitive_detector','analyzerpsdgroup')
+                #if hasattr(bt7.detectors,'position_sensitive_detector'):
+                        #bt7.detectors.position_sensitive_detector.summed_counts.measurement.x=dataset.data['psdet']
+                        #bt7.detectors.position_sensitive_detector.summed_counts.measurement.variance=dataset.data['psdet']
+
+
+
+
+def set_detector(bt7,dataset,detector_name,data_name):                        
+        analyzergroup=dataset.metadata[data_name]
+        setattr(bt7.detectors,detector_name,Detector(detector_name))
+
+        setattr(getattr(bt7.detectors,detector_name),'dimension',[len(dataset.metadata['analyzersdgroup']),1])
+        Nx=getattr(getattr(bt7.detectors,detector_name),'dimension')[0]
+        Ny=getattr(getattr(bt7.detectors,detector_name),'dimension')[1]
+        npts=len(dataset.data[dataset.metadata['analyzersdgroup'][0]])  #I choose this one because the sd group SHOULD always be present.
+        data=np.empty((npts,Nx,Ny),'Float64')
+        #put all the data in data array which is npts x Nx x Ny, in this case, Ny=1 since our detectors are 1D
+        #We have to do some defensive programming here.  It turns out that even though the metadata states that the PSD may be present,
+        #There may be no data associated with it.....
+        if dataset.data.has_key(dataset.metadata[data_name][0]):
+                for nx in range(Nx):
+                        curr_detector=dataset.metadata[data_name][nx]
+                        data[:,nx,0]=np.array(dataset.data[curr_detector],'Float64')
+
+                setattr(getattr(bt7.detectors,detector_name).measurement,'x',np.copy(data))
+                setattr(getattr(bt7.detectors,detector_name).measurement,'variance',np.copy(data))
+        else:
+                delattr(bt7.detectors,detector_name)  #We were lied to by ICE and this detector isn't really present...
+
+
+
+#Originally working map_motors:
+#def map_motors(translate_dict,target_field,dataset):
+        ##key --> on bt7
+        ##value --> input, i.e. the field in dataset.data or dataset.metadata
+        #for key,value in translate_dict.iteritems():
+                #'''
+                #afield = None
+                #try:
+                        #afield = getattr(target_field, key)
+                #except:
+                        #pass
+                #'''
+                #if dataset.metadata.has_key(value):
+                        #if hasattr(target_field, key) and isinstance(getattr(target_field, key),Motor):
+                                #getattr(target_field,key).measurement.x=dataset.metadata[value] #do we need try escape logic here?
+                                #getattr(target_field,key).measurement.variance=None
+                        #else:
+                                #setattr(target_field,key,dataset.metadata[value])
+                #if dataset.data.has_key(value):
+                        #if hasattr(target_field, key) and isinstance(getattr(target_field, key),Motor):
+                                #try:
+                                        #getattr(target_field,key).measurement.x=np.array(dataset.data[value],'Float64')
+                                        #getattr(target_field,key).measurement.variance=None
+                                #except:
+                                        #getattr(target_field,key).measurement.x=np.array(dataset.data[value])  #These may be "IN", or "OUT", or "N/A"
+                                        #getattr(target_field,key).measurement.variance=None
+                        #else:
+                                #try:
+                                        #setattr(target_field,key,Motor(key,values=np.array(dataset.data[value],'Float64'),
+                                                                        #err=None,
+                                                                        #units=None,
+                                                                        #isDistinct=True,
+                                                                        #isInterpolatable=True))
+                                                                        ##Not sure how I should really be handling this--> this is for the case where the field doesn't already exist
+                                #except:
+                                        #setattr(target_field,key,Motor(key,values=dataset.data[value],
+                                                                        #err=None,
+                                                                        #units=None,
+                                                                        #isDistinct=True,
+                                                                        #isInterpolatable=True))
+
+
+def map_motors(translate_dict,tas,target_field,dataset):
+        #key --> on bt7
+        #value --> input, i.e. the field in dataset.data or dataset.metadata
+        for key,value in translate_dict.iteritems():
+                if dataset.data.has_key(value):
+                        if hasattr(target_field, key) and isinstance(getattr(target_field, key),Motor):
+                                try:
+                                        getattr(target_field,key).measurement.x=np.array(dataset.data[value],'Float64')
+                                        getattr(target_field,key).measurement.variance=None
+                                except:
+                                        getattr(target_field,key).measurement.x=np.array(dataset.data[value])  #These may be "IN", or "OUT", or "N/A"
+                                        getattr(target_field,key).measurement.variance=None
+                        else:
+                                try:
+                                        setattr(target_field,key,Motor(key,values=np.array(dataset.data[value],'Float64'),
+                                                                       err=None,
+                                                                       units=None,
+                                                                       isDistinct=True,
+                                                                       isInterpolatable=True))
+                                except:
+                                        setattr(target_field,key,Motor(key,values=dataset.data[value],
+                                                                       err=None,
+                                                                       units=None,
+                                                                       isDistinct=True,
+                                                                       isInterpolatable=True))
+                elif dataset.metadata.has_key(value):
+                        if hasattr(target_field, key) and isinstance(getattr(target_field, key),Motor):
+                                getattr(target_field,key).measurement.x=dataset.metadata[value] #do we need try escape logic here?
+                                getattr(target_field,key).measurement.variance=None
+                        else:
+                                setattr(target_field,key,dataset.metadata[value])               
+
+
+
+def establish_correction_coefficients(filename):
+        "Obtains the instrument-dependent correction coefficients from a given file and \
+         returns them in the dictionary called coefficients"
+        datafile = open(filename)
+
+        coefficients = {} # Dictionary of instrument name mapping to its array of M0 through M4
+        while 1:
+                line = datafile.readline().strip()
+                if not line:
+                        break
+                elif len(line) != 0:
+                        #if it's not an empty line, thus one with data
+                        if not line.startswith("#"):
+                                #if it's not a comment/headers, i.e. actual data
+                                linedata = line.split()
+                                instrument = linedata.pop(0)
+                                coefficients[instrument] = linedata
+
+        return coefficients   
+
+
+def make_orthonormal(o1,o2):
+        """Given two vectors, creates an orthonormal set of three vectors. 
+        Maintains the direction of o1 and the coplanarity of o1 and o2"""
+        o1=o1/N.linalg.norm(o1)
+        o2=o2/N.linalg.norm(o2)
+        o3=N.cross(o1,o2)
+        o3=o3/N.linalg.norm(o3)
+        o2=N.cross(o3,o1)
+        return o1,o2,o3
+
+def calc_plane(p,h,k,l,normalize=True):
+        o1=N.array([p[0],p[1],p[2]])
+        o2=N.array([p[3],p[4],p[5]])
+        if normalize:
+                o1,o2,o3=make_orthonormal(o1,o2)
+        else:
+                o3 = np.cross(o1,o2)
+        A=N.array([o1,o2,o3]).T
+        a_arr=[]
+        b_arr=[]
+        c_arr=[]
+
+        for i in range(len(h)):
+                hkl=N.array([h[i],k[i],l[i]])
+                sol=N.linalg.solve(A,hkl)
+                a=sol[0]
+                b=sol[1]
+                c=sol[2]
+                a_arr.append(a)
+                b_arr.append(b)
+                c_arr.append(c)
+        return a_arr,b_arr,c_arr
+
+
+def cost_func(p,h,k,l):
+        a_arr, b_arr, c_arr = calc_plane(p,h,k,l)
+        c = N.array(c_arr)
+        res = (c-c.mean())**2
+        #dof=len(I)-len(p)
+        #fake_dof=len(I)
+        #print 'chi',(y-ycalc)/err
+        return res#/Ierr#/N.sqrt(fake_dof)
+
+
+
+def myfunctlin(p, fjac=None,h=None,k=None,l=None):
+        # Parameter values are passed in "p"
+        # If fjac==None then partial derivatives should not be
+        # computed.  It will always be None if MPFIT is called with default
+        # flag.
+        # Non-negative status value means MPFIT should continue, negative means
+        # stop the calculation.
+        status = 0
+        return [status, cost_func(p,h,k,l)]
+
+def fit_plane(h,k,l,p0=None):
+        if p0==None:
+                p0=[1./N.sqrt(5),-1./N.sqrt(2),0,0,0,1] #a guess...
+        parbase={'value':0., 'fixed':0, 'limited':[0,0], 'limits':[0.,0.]}
+        parinfo=[]
+        for i in range(len(p0)):
+                parinfo.append(copy.deepcopy(parbase))
+        for i in range(len(p0)): 
+                parinfo[i]['value']=p0[i]
+        if 0:
+                for i in range(len(p0)): 
+                        parinfo[i]['limited']=[1,1]
+                        parinfo[i]['limits']=[-1,1]
+        fa = {'h':h, 'k':k,'l':l}
+        print 'linearizing'
+        m = mpfit(myfunctlin, p0, parinfo=parinfo,functkw=fa)
+        p = m.params
+        print 'status = ', m.status
+        print 'params = ', m.params
+        #your parameters define two noncollinear vectors that will form the basis for your space
+        o1=N.array([p[0],p[1],p[2]])
+        o2=N.array([p[3],p[4],p[5]])
+        o1,o2,o3=make_orthonormal(o1,o2)
+        return o1,o2,o3
+
+
+
+def join(tas1, tas2):
+        """Joins two TripleAxis objects"""
+        #average all similar points
+        #put all detectors on the same monitor, assumed that the first monitor is desired throughout
+        joinedtas=tas1
+        distinct=[]
+        not_distinct=[]
+        #tas1.detectors.primary_detector.measurement.join(tas2.detectors.primary_detector.measurement)
+        for key,value in joinedtas.__dict__.iteritems():
+                if key=='data' or key=='meta_data' or key=='sample' or key=='sample_environment':
+                        #ignoring metadata for now
+                        pass
+                #elif key=='detectors':
+                #	for field in value:
+                #		pass
+                elif key.find('blade')>=0:
+                        #TODO: how should we handle joining when both TAS objects have unequal #blades?
+                        obj=getattr(tas2,key)
+                        i=0
+                        for blade in value.blades:
+                                blade.measurement.join(obj.blades[i].measurement)
+                                i+=1
+                                if blade.isDistinct:
+                                        distinct.append(blade)
+                                else:
+                                        not_distinct.append(blade)
+                else:
+                        for field in value:
+                                obj=getattr(tas2,key)
+                                field.measurement.join(getattr(obj,field.name).measurement)
+                                if field.isDistinct:
+                                        distinct.append(field)
+                                else:
+                                        not_distinct.append(field)
+
+        joinedtas2=remove_duplicates(joinedtas, distinct, not_distinct)
+        return joinedtas2
+        #np.where(hasattr('isDistinct') and isDistinct,,) #todo finish writing
+
+
 def remove_duplicates(tas,distinct,not_distinct):
-<<<<<<< HEAD
-        """Removes the duplicate data rows from TripleAxis object tas whose distinct fields (columns)
-        are in the list distinct and nondistinct fields are in the list nondistinct"""
-        #go through every column. If any row has a unique value, it is a unique row and stop comparing it to anything
-        #after every column is exhausted, if non-unique rows still exist then go column by
-        #column, find 'duplicates' and merge them
+        """Removes the duplicate data rows from TripleAxis object tas whose distinct fields (columns)
+        are in the list distinct and nondistinct fields are in the list nondistinct"""
+        #go through every column. If any row has a unique value, it is a unique row and stop comparing it to anything
+        #after every column is exhausted, if non-unique rows still exist then go column by
+        #column, find 'duplicates' and merge them
+        
+        uniques=[] #list of row indices to skip (ie unique pts to keep in datafile)
+        notuniques=[] #list of row indices of non-unique pts
+        newtas = tas
+        
+        for field in distinct:
+                for i in range(len(distinct[0])):
+                        if not uniques.__contains__(i): #if the row isn't unique
+                                isunique=True
+                                for j in range(len(distinct[0])):
+                                        if not i==j and not uniques.__contains__(j) and field.measurement[i].x == field.measurement[j].x:
+                                                #For this column (field), if this measurement is equal to any
+                                                #other measurement in the column, this measurment is not unique
+                                                #based on this column alone. Thus, break and check next row (measurement)
+                                                isunique=False
+                                                break
+                                if isunique:
+                                        #if every row in the column is distinct from the ith row, then it is unique
+                                        uniques.append(i)
+                        
+                if len(uniques)==len(distinct[0]):
+                        #if all rows are deemed unique, return
+                        return tas
+        for field in not_distinct:
+                for i in range(len(not_distinct[0])):
+                        if not uniques.__contains__(i): #if the row isn't unique
+                                isunique=True
+                                for j in range(len(not_distinct[0])):
+                                        if not i==j and not uniques.__contains__(j) and abs(field.measurement[i]-field.measurement[j]).x <= field.window:
+                                                #For this column (field), if this measurement is within the tolerance of any
+                                                #other measurement in the column, this measurment is not unique
+                                                #based on this column alone. Thus, break and check next row (measurement)
+                                                isunique=False
+                                                break
+                                if isunique:
+                                        #if every row in the column is 'distinct' from the ith row, then it is unique
+                                        uniques.append(i)
+                        
+                if len(uniques)==len(distinct[0]):
+                        #if all rows are deemed unique, return
+                        return tas
+
+        print len(uniques)
+        #return tas
         
-        uniques=[] #list of row indices to skip (ie unique pts to keep in datafile)
-        notuniques=[] #list of row indices of non-unique pts
-        newtas = tas
-        
-        for field in distinct:
-                for i in range(len(distinct[0])):
-                        if not uniques.__contains__(i): #if the row isn't unique
-                                isunique=True
-                                for j in range(len(distinct[0])):
-                                        if not i==j and not uniques.__contains__(j) and field.measurement[i].x == field.measurement[j].x:
-                                                #For this column (field), if this measurement is equal to any
-                                                #other measurement in the column, this measurment is not unique
-                                                #based on this column alone. Thus, break and check next row (measurement)
-                                                isunique=False
-                                                break
-                                if isunique:
-                                        #if every row in the column is distinct from the ith row, then it is unique
-                                        uniques.append(i)
-                        
-                if len(uniques)==len(distinct[0]):
-                        #if all rows are deemed unique, return
-                        return tas
-        for field in not_distinct:
-                for i in range(len(not_distinct[0])):
-                        if not uniques.__contains__(i): #if the row isn't unique
-                                isunique=True
-                                for j in range(len(not_distinct[0])):
-                                        if not i==j and not uniques.__contains__(j) and abs(field.measurement[i]-field.measurement[j]).x <= field.window:
-                                                #For this column (field), if this measurement is within the tolerance of any
-                                                #other measurement in the column, this measurment is not unique
-                                                #based on this column alone. Thus, break and check next row (measurement)
-                                                isunique=False
-                                                break
-                                if isunique:
-                                        #if every row in the column is 'distinct' from the ith row, then it is unique
-                                        uniques.append(i)
-                        
-                if len(uniques)==len(distinct[0]):
-                        #if all rows are deemed unique, return
-                        return tas
-
-        print len(uniques)
-        #return tas
-        
-=======
-	#skip=[] #list of row indices to skip (ie unique pts to keep in datafile)
-	for field in distinct:
-		for i in range(len(distinct[0])):
-			for j in range(i,len(distinct[0])):
-				#TODO may have to check if field has a window defined...
-				if field[i].measurement-field[i].window<=field[j].measurement and field[i].measurement+field[i].window>=field[j].measurement:
-					#after comparing to all others, if the row has a unique
-					#isDistinct column, the row is unique. Store it and don't
-					#check its row anymore --> it stays
-				    pass
->>>>>>> 2caef057
-
-def filereader(filename):
-        filestr=filename
-        mydatareader=readncnr.datareader()
-        mydata=mydatareader.readbuffer(filestr)
-        instrument = TripleAxis()
-        translate(instrument, mydata)
-        return instrument
-
-if __name__=="__main__":       
-        bt7 = filereader('EscanQQ7HorNSF91831.bt7')
-
-        print 'translations done'
-        #aarr,barr,carr=bt7.calc_plane()
-        #test= bt7.dumps()
-        #test1= pickle.loads(test)
-
-        #plotobj=bt7.get_plottable()
-        #plotobj=simplejson.dumps(plotobj)
-        join(bt7,bt7)
-        bt7.normalize_monitor(90000)
-        #print 'detailed balance done'
-        bt7.harmonic_monitor_correction('BT7')
-        bt7.resolution_volume_correction()
-        print 'bye'
-
-
+
+def filereader(filename):
+        filestr=filename
+        mydatareader=readncnr.datareader()
+        mydata=mydatareader.readbuffer(filestr)
+        instrument = TripleAxis()
+        translate(instrument, mydata)
+        return instrument
+
+if __name__=="__main__":       
+        bt7 = filereader('EscanQQ7HorNSF91831.bt7')
+
+        print 'translations done'
+        #aarr,barr,carr=bt7.calc_plane()
+        #test= bt7.dumps()
+        #test1= pickle.loads(test)
+
+        #plotobj=bt7.get_plottable()
+        #plotobj=simplejson.dumps(plotobj)
+        join(bt7,bt7)
+        bt7.normalize_monitor(90000)
+        #print 'detailed balance done'
+        bt7.harmonic_monitor_correction('BT7')
+        bt7.resolution_volume_correction()
+        print 'bye'
+
+