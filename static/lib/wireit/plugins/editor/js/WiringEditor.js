(function() {
    var util = YAHOO.util,lang = YAHOO.lang;
    var Event = util.Event, Dom = util.Dom, Connect = util.Connect,widget = YAHOO.widget;

/**
 * The WiringEditor class provides a full page interface 
 * @class WiringEditor
 * @extends WireIt.BaseEditor
 * @constructor
 * @param {Object} options
 */
WireIt.WiringEditor = function(options) {

	 /**
	  * Hash object to reference module definitions by their name
	  * @property modulesByName
	  * @type {Object}
	  */
   this.modulesByName = {};
	WireIt.WiringEditor.superclass.constructor.call(this, options);

	 // LoadWirings
	 if( this.adapter.init && YAHOO.lang.isFunction(this.adapter.init) ) {
			this.adapter.init();
 	 }
	 this.load();
};

lang.extend(WireIt.WiringEditor, WireIt.BaseEditor, {

	 /**
	  * @method setOptions
	  * @param {Object} options
	  */
	 setOptions: function(options) {
    
		WireIt.WiringEditor.superclass.setOptions.call(this, options);
    
	    // Load the modules from options
	    this.modules = options.modules || [];
	    for(var i = 0 ; i < this.modules.length ; i++) {
	       var m = this.modules[i];
	       this.modulesByName[m.name] = m;
	    }

		this.adapter = options.adapter || WireIt.WiringEditor.adapters.JsonRpc;
     
	    this.options.languageName = options.languageName || 'anonymousLanguage';
     
	    this.options.layerOptions = {};
	    var layerOptions = options.layerOptions || {};


	    this.options.layerOptions.parentEl = layerOptions.parentEl ? layerOptions.parentEl : Dom.get('center');
	    this.options.layerOptions.layerMap = YAHOO.lang.isUndefined(layerOptions.layerMap) ? true : layerOptions.layerMap;
	    this.options.layerOptions.layerMapOptions = layerOptions.layerMapOptions || { parentEl: 'layerMap' };

	 	 this.options.modulesAccordionViewParams = YAHOO.lang.merge({
														collapsible: true, 
														expandable: true, // remove this parameter to open only one panel at a time
														width: 'auto', 
														expandItem: 0, 
														animationSpeed: '0.3', 
														animate: true, 
														effect: YAHOO.util.Easing.easeBothStrong
													},options.modulesAccordionViewParams || {});

		 // Grouping options
	    var temp = this;
	    var baseConfigFunction = function(name)  { 
				return (name == "Group") ? ({
			    "xtype": "WireIt.GroupFormContainer",
			    "title": "Group",    

			    "collapsible": true,
			    "fields": [ ],
			    "legend": "Inner group fields",
			    "getBaseConfigFunction" : baseConfigFunction
				}) : temp.modulesByName[name].container;
		};

	    this.options.layerOptions.grouper = {"baseConfigFunction": baseConfigFunction };

	 },


	/**
	 * Add the rendering of the layer
	 */
  	render: function() {

		WireIt.WiringEditor.superclass.render.call(this);

	    /**
	     * @property layer
	     * @type {WireIt.Layer}
	     */
	    this.layer = new WireIt.Layer(this.options.layerOptions);
		this.layer.eventChanged.subscribe(this.onLayerChanged, this, true);

		// Left Accordion
		this.renderModulesAccordion();

	    // Render module list
	    this.buildModulesList();
  	},

	/**
	 * render the modules accordion in the left panel
	 */
	renderModulesAccordion: function() {

		// Create the modules accordion DOM if not found
		if(!Dom.get('modulesAccordionView')) {
			Dom.get('left').appendChild( WireIt.cn('ul', {id: 'modulesAccordionView'}) );
			var li = WireIt.cn('li');
			li.appendChild(WireIt.cn('h2',null,null,"Main"));
			var d = WireIt.cn('div');
			d.appendChild( WireIt.cn('div', {id: "module-category-main"}) );
			li.appendChild(d);
			Dom.get('modulesAccordionView').appendChild(li);
		}

		this.modulesAccordionView = new YAHOO.widget.AccordionView('modulesAccordionView', this.options.modulesAccordionViewParams);

		// Open all panels
		for(var l = 1, n = this.modulesAccordionView.getPanels().length; l < n ; l++) {
			this.modulesAccordionView.openPanel(l);
		}
	},

 
 	/**
  	 * Build the left menu on the left
  	 * @method buildModulesList
  	 */
 	buildModulesList: function() {

     	var modules = this.modules;
     	for(var i = 0 ; i < modules.length ; i++) {
		  	this.addModuleToList(modules[i]);
     	}

     	// Make the layer a drag drop target
     	if(!this.ddTarget) {
       	this.ddTarget = new YAHOO.util.DDTarget(this.layer.el, "module");
       	this.ddTarget._layer = this.layer;
     	}
 	},

 	/**
  	 * Add a module definition to the left list
  	 */
 	addModuleToList: function(module) {
	try {
		var div = WireIt.cn('div', {className: "WiringEditor-module"});

		if(module.description) {
			div.title = module.description;
		}

      if(module.container.icon) {
         div.appendChild( WireIt.cn('img',{src: module.container.icon}) );
      }
      div.appendChild( WireIt.cn('span', null, null, module.name) );

      var ddProxy = new WireIt.ModuleProxy(div, this);
      ddProxy._module = module;

		// Get the category element in the accordion or create a new one
		var category = module.category || "main";
		var el = Dom.get("module-category-"+category);
		if( !el ) {
			this.modulesAccordionView.addPanel({
				label: category,
				content: "<div id='module-category-"+category+"'></div>"
			});
			this.modulesAccordionView.openPanel(this.modulesAccordionView._panels.length-1);
			el = Dom.get("module-category-"+category);
		}

		el.appendChild(div);
	}catch(ex){ console.log(ex);}
 	},
 
 
	getCurrentGrouper: function(editor) {
     	return editor.currentGrouper;
 	},
 
 	/**
  	 * add a module at the given pos
  	 */
	addModule: function(module, pos) {
	    try {
	       var containerConfig = module.container;
	       containerConfig.position = pos;
	       containerConfig.title = module.name;
	       var temp = this;
	       containerConfig.getGrouper = function() { return temp.getCurrentGrouper(temp); };
	       var container = this.layer.addContainer(containerConfig);

			 // Adding the category CSS class name
			 var category = module.category || "main";
			 Dom.addClass(container.el, "WiringEditor-module-category-"+category.replace(/ /g,'-'));

			 // Adding the module CSS class name
	       Dom.addClass(container.el, "WiringEditor-module-"+module.name.replace(/ /g,'-'));

	    }
	    catch(ex) {
	       this.alert("Error Layer.addContainer: "+ ex.message);
			 if(window.console && YAHOO.lang.isFunction(console.log)) {
				console.log(ex);
			}
	    }    
	},

 	/**
  	 * save the current module
  	 */
 	save: function() {
  
    	var value = this.getValue();
    	var wirename = prompt("Please set the name for this wiring template (or hit cancel to leave the name unchanged)", value.name)
    	if(wirename === "") {
       	this.alert("Please choose a name");
       	return;
    	}
		// THIS IS WHERE THE MAGIC HAPPENS
		// getValue returns the current wiring, and the tempSavedWiring parses all the relevant info
		this.tempSavedWiring = {name: wirename, modules: value.working.modules, properties: value.working.properties, wires:value.working.wires, language: this.options.languageName };
	this.tempSavedWiring.properties.name = wirename
    	this.adapter.saveWiring(this.tempSavedWiring, {
       	success: this.saveModuleSuccess,
       	failure: this.saveModuleFailure,
       	scope: this
    	});
 	},

	 /**
	  * saveModule success callback
	  * @method saveModuleSuccess
	  */
	 saveModuleSuccess: function(o) {

		this.markSaved();

	   this.alert("Saved !\n source code follows:\n" + JSON.stringify(this.tempSavedWiring));

		// TODO: call a saveModuleSuccess callback...
	 },

	 /**
	  * saveModule failure callback
	  * @method saveModuleFailure
	  */
	 saveModuleFailure: function(errorStr) {
	    this.alert("Unable to save the wiring : "+errorStr);
	 },

// added 6/21/11, Tracer
// sends current wiring diagram to server as POST, gets data to display/plot as a response
	/**
	* @method runReduction
	*/

	runReduction: function(FILES) {
	    var value = this.getValue()
	    //console.log(value)

	    if(value.name === "") {
       		this.alert("Please choose a name");
           	return;
	    }
	    this.toReduce = {
	        name: value.name,
	        modules: value.working.modules,
	        properties: value.working.properties,
	        wires: value.working.wires,
	        language: this.options.languageName,
        };
	    this.adapter.runReduction(this.toReduce, {
           	success: this.runModuleSuccess,
           	failure: this.runModuleFailure,
           	scope: this,
	    });	    
 	},

	runModuleSuccess: function(display) {
		plotid = 'plot';

		//console.log(display)
		//var toPlot = display[this.wireClickSource].output[0], zipped = [];
		//var toPlot = { z: [[1,2,3,4],[1,2,3,4]], title: "this sucks" };
		if (this.wireClickSource) {
			toPlot = display[this.wireClickSource].output
			}
		else {
			toPlot = display[0].output
		}
		//console.log(toPlot)
		plottingAPI(toPlot, plotid)

	},

	runModuleFailture: function(error) {
		this.alert("Unable to run the reduction: " + error)
	},


	 /**
	  * @method onNew
	  */
	onNew: function() {

		if(!this.isSaved()) {
			if( !confirm("Warning: Your work is not saved yet ! Press ok to continue anyway.") ) {
				return;
			}
		}

		this.preventLayerChangedEvent = true;

	    this.layer.clear(); 

	    this.propertiesForm.clear(false); // false to tell inputEx to NOT send the updatedEvt

		this.markSaved();

		this.preventLayerChangedEvent = false;
	},

	 /**
	  * @method onDelete
	  */
	onDelete: function() {
	    if( confirm("Are you sure you want to delete this wiring ?") ) {
		this.layer.clear()
		console.log('DELETED')
		/*       
	      var value = this.getValue();
	 		this.adapter.deleteWiring({name: value.name, language: this.options.languageName},{
	 			success: function(result) {
					this.onNew();
	 				this.alert("Deleted !");
	 			},
				failure: function(errorStr) {
					this.alert("Unable to delete wiring: "+errorStr);
				},
				scope: this
	 		});
       		*/
	    }
	},

	 /**
	  * @method renderLoadPanel
	  */
	renderLoadPanel: function() {
	    if( !this.loadPanel) {
	        this.loadPanel = new widget.Panel('WiringEditor-loadPanel', {
	          fixedcenter: true,
	          draggable: true,
	          width: '500px',
	          visible: false,
	          modal: true
	        });
	        this.loadPanel.setHeader("Select the wiring to load");
	        this.loadPanel.setBody("Filter: <input type='text' id='loadFilter' /><div id='loadPanelBody'></div>");
	        this.loadPanel.render(document.body);

			// Listen the keyup event to filter the module list
			Event.onAvailable('loadFilter', function() {
				Event.addListener('loadFilter', "keyup", this.inputFilterTimer, this, true);
			}, this, true);

	    }
	 },

	/**
	 * Method called from each keyup on the search filter in load panel.
	 * The real filtering occurs only after 500ms so that the filter process isn't called too often
	 */
	inputFilterTimer: function() {
		if(this.inputFilterTimeout) {
			clearTimeout(this.inputFilterTimeout);
			this.inputFilterTimeout = null;
		}
		var that = this;
		this.inputFilterTimeout = setTimeout(function() {
				that.updateLoadPanelList(Dom.get('loadFilter').value);
		}, 500);
	},


	 /**
	  * @method updateLoadPanelList
	  */
	updateLoadPanelList: function(filter) {

		this.renderLoadPanel();

	    var list = WireIt.cn("ul");
	    if(lang.isArray(this.pipes)) {
	        for(var i = 0 ; i < this.pipes.length ; i++) {
	            var pipe = this.pipes[i];
	            if(!filter || filter === "" || pipe.name.match(new RegExp(filter,"i")) ) {
		            list.appendChild( WireIt.cn('li',null,{cursor: 'pointer'},pipe.name) );
				}
	        }
	    }
	    var panelBody = Dom.get('loadPanelBody');

		 // Purge element (remove listeners on panelBody and childNodes recursively)
	    YAHOO.util.Event.purgeElement(panelBody, true);

	    panelBody.innerHTML = "";
	    panelBody.appendChild(list);

	    Event.addListener(list, 'click', function(e,args) {
	    	this.loadPipe(Event.getTarget(e).innerHTML);
	    }, this, true);

	},

	 /**
	  * Start the loading of the pipes using the adapter
	  * @method load
	  */
	load: function() {
    	console.log('LOADING') //debugging
	    this.adapter.listWirings({language: this.options.languageName},{
			success: function(result) {
				this.onLoadSuccess(result);
			},
			failure: function(errorStr) {
				this.alert("Unable to load the wirings: "+errorStr);
			},
			scope: this
		});

	},

	 /**
	  * @method onLoadSuccess
	  */
	onLoadSuccess: function(wirings) {

		// Reset the internal structure
		this.pipes = wirings;
		console.log('wiring length: ' + this.pipes.length)
		this.pipesByName = {};

		// Build the "pipesByName" index
		for(var i = 0 ; i < this.pipes.length ; i++) {
            this.pipesByName[ this.pipes[i].name] = this.pipes[i];
	        console.log('adding ' + this.pipes[i].name + ' to pipesByName')
		}

    	this.updateLoadPanelList();

		// Check for autoload param and display the loadPanel otherwise
		if(!this.checkAutoLoad()) { 
    			this.loadPanel.show();
		}
		
	},

	/**
	 * checkAutoLoad looks for the "autoload" URL parameter and open the pipe.
	 * returns true if it loads a Pipe
	 * @method checkAutoLoad
	 */
	checkAutoLoad: function() {
		if(!this.checkAutoLoadOnce) {
			var p = window.location.search.substr(1).split('&');
			var oP = {};
			for(var i = 0 ; i < p.length ; i++) {
				var v = p[i].split('=');
				oP[v[0]]=window.decodeURIComponent(v[1]);
			}
			this.checkAutoLoadOnce = true;
			if(oP.autoload) {
				this.loadPipe(oP.autoload);
				return true;
			}
		}
		return false;
	},

	/**
	 * @method getPipeByName
	 * @param {String} name Pipe's name
	 * @return {Object} return the pipe configuration
	 */
	getPipeByName: function(name) {
	   var n = this.pipes.length,ret;
	   for(var i = 0 ; i < n ; i++) {
	      if(this.pipes[i].name == name) {
			return this.pipes[i] //.working; Changed as part of changes to listWirings
	      }
	   }
	   return null;
	},

	/**
	 * @method loadPipe
	 * @param {String} name Pipe name
	 */
	loadPipe: function(name) {

		if(!this.isSaved()) {
			if( !confirm("Warning: Your work is not saved yet ! Press ok to continue anyway.") ) {
				return;
			}
		}

		try {

			this.preventLayerChangedEvent = true;
			this.loadPanel.hide();

			var wiring = this.getPipeByName(name), i; // getPipeByName has TASWires, but looking at
								  // getPipeByName, we need TASWires.working
								  // Changed getPipeByName such that it returns the
								  // wiring rather than the .working
			console.log('Getting wiring: ' + name)

			if(!wiring) {
				this.alert("The wiring '"+name+"' was not found.");
				return;
		 	}

		   // TODO: check if current wiring is saved...
		   this.layer.clear();

		   this.propertiesForm.setValue(wiring.properties, false); // the false tells inputEx to NOT fire the updatedEvt

		   if(lang.isArray(wiring.modules)) {
  
		      // Containers
		      for(i = 0 ; i < wiring.modules.length ; i++) {
		         var m = wiring.modules[i];
		         if(this.modulesByName[m.name]) {
		            var baseContainerConfig = this.modulesByName[m.name].container;
		            YAHOO.lang.augmentObject(m.config, baseContainerConfig); 
		            m.config.title = m.name;
		            var container = this.layer.addContainer(m.config);
		            Dom.addClass(container.el, "WiringEditor-module-"+m.name);
		            container.setValue(m.value);
		         }
		         else {
		            throw new Error("WiringEditor: module '"+m.name+"' not found !");
		         }
		      }
   
		      // Wires
		      if(lang.isArray(wiring.wires)) {
		          for(i = 0 ; i < wiring.wires.length ; i++) {
		             // On doit chercher dans la liste des terminaux de chacun des modules l'index des terminaux...
		             this.layer.addWire(wiring.wires[i]);
		          }
		      }
		  }
  
		  this.markSaved();

		  
		  this.preventLayerChangedEvent = false;
<<<<<<< HEAD
		  // removes existing FAT
		  console.log('REPLACING FAT')
		  while (YAHOO.util.Dom.get('FAT').hasChildNodes()) {
    			YAHOO.util.Dom.get('FAT').removeChild(YAHOO.util.Dom.get('FAT').lastChild);
			}
		  // Call the File Association Table with appropriate headers
		  makeFileTable(this.getFATHeaders())
		  ///console.log(this.getFATHeaders())
=======
		  makeFileTable(this.getFATHeaders())
		  console.log(this.getFATHeaders())
>>>>>>> 21cd7de5

 		}
 		catch(ex) {
    		this.alert(ex);
			if(window.console && YAHOO.lang.isFunction(console.log)) {
				console.log(ex);
			}
 		}
	},


	onLayerChanged: function() {
		if(!this.preventLayerChangedEvent) {
			this.markUnsaved();
		}
	},

 
	/**
	 * This method return a wiring within the given vocabulary described by the modules list
	 * @method getValue
	 */
	getValue: function() {
  
	  var i;
	  var obj = {modules: [], wires: [], properties: null};

	  for( i = 0 ; i < this.layer.containers.length ; i++) {
	     obj.modules.push( {name: this.layer.containers[i].title, value: this.layer.containers[i].getValue(), config: this.layer.containers[i].getConfig()});
	  }

	  for( i = 0 ; i < this.layer.wires.length ; i++) {
	     var wire = this.layer.wires[i];
		var wireObj = wire.getConfig();
		wireObj.src = {moduleId: WireIt.indexOf(wire.terminal1.container, this.layer.containers), terminal: wire.terminal1.name };
		wireObj.tgt = {moduleId: WireIt.indexOf(wire.terminal2.container, this.layer.containers), terminal: wire.terminal2.name };
	     obj.wires.push(wireObj);
	  }
 
	  obj.properties = this.propertiesForm.getValue();
  
	  return {
	     name: obj.properties.name,
	     working: obj
	  };
	},
<<<<<<< HEAD

=======
	
>>>>>>> 21cd7de5
	/**
	* This method returns a list of strings for the column headers in the FAT.
	* Currently, it simply runs through all existing wires and adds source and target (checking by uniqueID)
	* module name to the list
	* 7/8
	**/
	getFATHeaders: function() {
		var wiringDiagram = this.getValue().working
		var wireList = wiringDiagram.wires
		var moduleList = wiringDiagram.modules
		var hitModules = [] // at some point to check which modules have already been touched
		var headersList = [] // actual list of headers
		for (var i in wireList) {
			headersList.push(moduleList[wireList[i].tgt.moduleId].name + ' ' + wireList[i].tgt.terminal)
			}
		return headersList;	
		},
<<<<<<< HEAD
		
	/**
	* This method gets called every time there is an updateAll() call on the FAT. 
	* Currently, it updates the number of reduction instances and the display for 
	* Instance Info
	**/
	
	FATupdate: function(templateConfig) {
		console.log('in Editor', templateConfig)
		setMax = 0;
		for (i in templateConfig) {
			setMax += 1
			}
		this.maxReduction = setMax;
		this.templateConfig = templateConfig;
		this.displayCurrentReduction();
	
	},
	
		
	/**
	* These following methods are for paging through the reduction template instances
	*
	* prevReductionInstance and nextReductionInstance update the button display, set the value editor.reductionInstance and call displayCurrentReduction()
	**/	
	prevReductionInstance: function() {
		if (this.reductionInstance>1) {
			this.reductionInstance -= 1
			YAHOO.util.Dom.get('reductionInstance').innerHTML = String(this.reductionInstance)
			this.displayCurrentReduction()
			}
	
	},
		
		
	nextReductionInstance: function() {
		if (this.reductionInstance < this.maxReduction) {
			this.reductionInstance += 1
			YAHOO.util.Dom.get('reductionInstance').innerHTML = this.reductionInstance
			this.displayCurrentReduction()
			}
	},
	
	displayCurrentReduction: function() {
		//console.log('In DISPLAY')
		HTML = '<dl class ="instance-info-display">'
		for (var i in this.templateConfig[this.reductionInstance]) {
			HTML += '<dt>' + i + "</dt><dd>" + this.templateConfig[this.reductionInstance][i] + '</dd>'
			}
		HTML += "</dl>";
		YAHOO.util.Dom.get('instance-info').innerHTML = HTML
	},
=======
	/**
	* This method calls the getFATheaders method to generate the FAT column headers, and then displays
	* the FAT with those headers passed in
	* 7/8
	**/
	
>>>>>>> 21cd7de5



});


/**
 * WiringEditor Adapters
 * @static
 */
WireIt.WiringEditor.adapters = {};


})();
<|MERGE_RESOLUTION|>--- conflicted
+++ resolved
@@ -464,7 +464,7 @@
 		if(!this.checkAutoLoad()) { 
     			this.loadPanel.show();
 		}
-		
+
 	},
 
 	/**
@@ -566,9 +566,8 @@
   
 		  this.markSaved();
 
-		  
+
 		  this.preventLayerChangedEvent = false;
-<<<<<<< HEAD
 		  // removes existing FAT
 		  console.log('REPLACING FAT')
 		  while (YAHOO.util.Dom.get('FAT').hasChildNodes()) {
@@ -577,10 +576,6 @@
 		  // Call the File Association Table with appropriate headers
 		  makeFileTable(this.getFATHeaders())
 		  ///console.log(this.getFATHeaders())
-=======
-		  makeFileTable(this.getFATHeaders())
-		  console.log(this.getFATHeaders())
->>>>>>> 21cd7de5
 
  		}
  		catch(ex) {
@@ -627,11 +622,7 @@
 	     working: obj
 	  };
 	},
-<<<<<<< HEAD
-
-=======
-	
->>>>>>> 21cd7de5
+
 	/**
 	* This method returns a list of strings for the column headers in the FAT.
 	* Currently, it simply runs through all existing wires and adds source and target (checking by uniqueID)
@@ -649,14 +640,13 @@
 			}
 		return headersList;	
 		},
-<<<<<<< HEAD
-		
+
 	/**
 	* This method gets called every time there is an updateAll() call on the FAT. 
 	* Currently, it updates the number of reduction instances and the display for 
 	* Instance Info
 	**/
-	
+
 	FATupdate: function(templateConfig) {
 		console.log('in Editor', templateConfig)
 		setMax = 0;
@@ -666,10 +656,10 @@
 		this.maxReduction = setMax;
 		this.templateConfig = templateConfig;
 		this.displayCurrentReduction();
-	
-	},
-	
-		
+
+	},
+
+
 	/**
 	* These following methods are for paging through the reduction template instances
 	*
@@ -681,10 +671,10 @@
 			YAHOO.util.Dom.get('reductionInstance').innerHTML = String(this.reductionInstance)
 			this.displayCurrentReduction()
 			}
-	
-	},
-		
-		
+
+	},
+
+
 	nextReductionInstance: function() {
 		if (this.reductionInstance < this.maxReduction) {
 			this.reductionInstance += 1
@@ -692,7 +682,7 @@
 			this.displayCurrentReduction()
 			}
 	},
-	
+
 	displayCurrentReduction: function() {
 		//console.log('In DISPLAY')
 		HTML = '<dl class ="instance-info-display">'
@@ -702,14 +692,6 @@
 		HTML += "</dl>";
 		YAHOO.util.Dom.get('instance-info').innerHTML = HTML
 	},
-=======
-	/**
-	* This method calls the getFATheaders method to generate the FAT column headers, and then displays
-	* the FAT with those headers passed in
-	* 7/8
-	**/
-	
->>>>>>> 21cd7de5
 
 
 
@@ -723,4 +705,4 @@
 WireIt.WiringEditor.adapters = {};
 
 
-})();
+})()