"""
Run a reduction workflow.

The function run_template
"""

from pprint import pprint
from inspect import getsource
from .core import lookup_module, lookup_datatype
import hashlib, redis, types, os

os.system("redis-server") # ensure redis is running
server = redis.Redis("localhost")

def run_template(template, config):
    """
    Evaluate the template using the configured values.

    *template* is a :class:`dataflow.core.Template` structure representing 
    the computation.
    
    *config* is a dictionary, with config[node] containing the values for
    the fields and input terminals at each node in the template.  
    Note: this version keeps all intermediates, and so isn't suitable for
    large data sets.
    """
    all_results = {}
    fingerprints = fingerprint_template(template, config)
    for nodenum, wires in template:
        # Find the modules
        node = template.modules[nodenum]
        module_id = node['module'] # template.modules[node]
        module = lookup_module(module_id)
        inputs = _map_inputs(module, wires)
        
        parents = template.get_parents(nodenum)
        # this is a list of wires that terminate on this module
        inputs_fp = []
        for wire in parents:
            source_nodenum, source_terminal_id = wire['source']
            target_nodenum, target_terminal_id = wire['target']
            input_fp = fingerprints[source_nodenum]
            inputs_fp.append([target_terminal_id, input_fp])
            
        # substitute values for inputs
        kwargs = dict((k, _lookup_results(all_results, v)) 
                      for k, v in inputs.items())
        
        # Include configuration information
        configuration = {}
        configuration.update(node.get('config', {}))
        configuration.update(config.get(nodenum, {}))
        kwargs.update(configuration)
        
        # Fingerprinting
<<<<<<< HEAD
        fp = name_fingerprint(fingerprints[nodenum])
=======
        fp = finger_print(module, configuration, nodenum, inputs_fp) # terminals included
        fingerprints[nodenum] = fp
        fp = name_fingerprint(fp)
        print fp
>>>>>>> 20f98008
        
        # Overwrite even if there was already the same reduction?
        if server.exists(fp):# or module.name == 'Save': 
            result = {}
            for terminal in module.terminals:
                if terminal['use'] == 'out':
                    cls = lookup_datatype(terminal['datatype']).cls
                    terminal_fp = name_terminal(fp, terminal['id'])
                    result[terminal['id']] = [cls.loads(str) for str in server.lrange(terminal_fp, 0, -1)]
        else:
            result = module.action(**kwargs)
            for terminal_id, res in result.items():
                terminal_fp = name_terminal(fp, terminal_id)
                for data in res:
                    server.rpush(terminal_fp, data.dumps())
            server.set(fp, fp) # used for checking if the calculation exists; could wrap this whole thing with loop of output terminals
        all_results[nodenum] = result
    # retrieve plottable results
    ans = {}
    for nodenum, result in all_results.items():
        fp = name_plottable(fingerprints[nodenum])
        plottable = {}
        for terminal_id, arr in result.items():
            terminal_fp = name_terminal(fp, terminal_id)
            if server.exists(terminal_fp):
                plottable[terminal_id] = server.lrange(terminal_fp, 0, -1)
            else:
                plottable[terminal_id] = convert_to_plottable(arr)
                for str in plottable[terminal_id]:
                    server.rpush(terminal_fp, str)
        ans[nodenum] = plottable
    return ans

def calc_single(template, config, nodenum, terminal_id):
    """ Calculate fingerprint of terminal in question - if it exists in the cache,
    get it.  Otherwise, calculate from scratch (retrieving parent values recursively) """
    # Find the modules
    node = template.modules[nodenum]
    module_id = node['module'] # template.modules[node]
    module = lookup_module(module_id)
    terminal = module.get_terminal_by_id(terminal_id)
    
    if terminal['use'] != 'out':
        # then this is an input terminal... can't get it!
        return {}
    
    all_fp = fingerprint_template(template, config)
    fp = name_fingerprint(all_fp[nodenum])
    terminal_fp = name_terminal(fp, terminal_id)

    if server.exists(terminal_fp):
        print "retrieving cached value: " + terminal_fp
        cls = lookup_datatype(terminal['datatype']).cls
        result = [cls.loads(str) for str in server.lrange(terminal_fp, 0, -1)]
    else:
        # get inputs from parents
        parents = template.get_parents(nodenum)
        # this is a list of wires that terminate on this module
        kwargs = {}
        for wire in parents:
            source_nodenum, source_terminal_id = wire['source']
            source_data = calc_single(template, config, source_nodenum, source_terminal_id)
            target_id = wire['target'][1]
            if target_id in kwargs:
                # this explicitly assumes all data is a list
                # so that we can concatenate multiple inputs
                kwargs[target_id] += source_data
            else:
                kwargs[target_id] = source_data
        
        # Include configuration information
        configuration = {}
        configuration.update(node.get('config', {}))
        configuration.update(config.get(nodenum, {}))
        kwargs.update(configuration)
        
        calc_value = module.action(**kwargs)
        # pushing the value of all the outputs for this node to cache, 
        # even though only one was asked for
        for terminal_name, arr in calc_value.items():
            terminal_fp = name_terminal(fp, terminal_name)
            for data in arr:
                server.rpush(terminal_fp, data.dumps())
        result = calc_value[terminal_id]
    return result

def get_plottable(template, config, nodenum, terminal_id):
    # Find the modules
    node = template.modules[nodenum]
    module_id = node['module'] # template.modules[node]
    module = lookup_module(module_id)
    terminal = module.get_terminal_by_id(terminal_id)
    
    all_fp = fingerprint_template(template, config)
    fp = all_fp[nodenum]
    plottable_fp = name_terminal(name_plottable(fp), terminal_id)
    
    if server.exists(plottable_fp):
        print "retrieving cached value: " + plottable_fp
        plottable = server.lrange(plottable_fp, 0, -1)
    else:
        data = calc_single(template, config, nodenum, terminal_id)
        plottable = convert_to_plottable(data)
        for item in plottable:
            server.rpush(plottable_fp, item)
            
    return plottable

def fingerprint_template(template, config):
    """ run the fingerprint operation on the whole template, returning
    the dict of fingerprints (one per output terminal) """    
    fingerprints = {}
    for nodenum, wires in template:
        # Find the modules
        node = template.modules[nodenum]
        module_id = node['module'] # template.modules[node]
        module = lookup_module(module_id)
        parents = template.get_parents(nodenum)
        # this is a list of wires that terminate on this module
        inputs_fp = []
        for wire in parents:
            source_nodenum, source_terminal_id = wire['source']
            target_nodenum, target_terminal_id = wire['target']
            input_fp = fingerprints[source_nodenum]
            inputs_fp.append([target_terminal_id, input_fp])
        #inputs = _map_inputs(module, wires)
        
        # Include configuration information
        configuration = {}
        configuration.update(node.get('config', {}))
        configuration.update(config.get(nodenum, {}))
        
        # Fingerprinting
        fp = finger_print(module, configuration, nodenum, inputs_fp) # terminals included
        fingerprints[nodenum] = fp

    return fingerprints

def _lookup_results(result, s):
    # Hack to figure out if we have a bundle.  Fix this!
    try:
        return [result[n][t] for n, t in s]
    except:
        try:
            return result[s[0]][s[1]]
        except:
            return None


def _map_inputs(module, wires):
    """
    Figure out which wires go to which input terminals.

    *module* : Module

    *wires* : [TemplateWire]

    Returns { id : None | source | [source, ...] }.

    id will range over the set of input terminals.

    source is a pair (int, string) giving the node number of the
    connecting terminal and its terminal name.
    """
    kwargs = {}
    for terminal in module.terminals:
        if terminal['use'] != "in": continue

        collect = [w['source'] for w in wires if w['target'][1] == terminal['id']]
        if len(collect) == 0:
            if terminal['required']:
                raise TypeError("Missing input for %s.%s"
                                % (module.id, terminal['id']))
            elif terminal['multiple']:
                kwargs[terminal['id']] = collect
            else:
                kwargs[terminal['id']] = None
        elif terminal['multiple']:
            kwargs[terminal['id']] = collect
        elif len(collect) > 1:
            raise TypeError("Excess input for %s.%s"
                            % (module.id, terminal['id']))
        else:
            kwargs[terminal['id']] = collect[0]
    return kwargs

def finger_print(module, args, nodenum, inputs_fp):
    """
    Create a unique sha1 hash for a module based on its attributes and inputs.
    """
    d = module.__dict__.copy() # get all attributes
    # need access to Combine() and CoordinateOffset() source (e.g.)
    d['action'] = getsource(d['action']) # because it is a python method object (must convert it)
    fp = str(d) # source code (not 100% due to helper methods)
    fp += str(args) # all arguments for the given module
    fp += str(nodenum) # node number
    for item in inputs_fp:
        terminal_id, input_fp = item
        fp += terminal_id + input_fp
#    for terminal_id, input_arr in inputs.items():
#        fp += terminal_id
#        if input_arr != None and isinstance(input_arr, list) and len(input_arr) > 0: # default value checking for non-required terminals
#            if isinstance(input_arr[0], list): # Multiple = True; bundle
#                fp += str([fingerprints[input[0]] for input in input_arr])
#            elif isinstance(input_arr[0], int):  # Multiple = False; single input
#                fp += str(fingerprints[input_arr[0]])
#            else:
#                raise TypeError("Input array should either be a bundle of inputs or just one input")
#        else:
#            fp += str(input_arr) # whatever the default value was
    fp = hashlib.sha1(fp).hexdigest()
    return fp

def convert_to_plottable(result):
    print "Starting new converter"
    return [data.get_plottable() for data in result]
def name_fingerprint(fp):
    return "Fingerprint:" + fp
def name_plottable(fp):
    return "Plottable:" + fp
def name_terminal(fp, terminal_id):
    return fp + ":" + terminal_id<|MERGE_RESOLUTION|>--- conflicted
+++ resolved
@@ -53,14 +53,7 @@
         kwargs.update(configuration)
         
         # Fingerprinting
-<<<<<<< HEAD
         fp = name_fingerprint(fingerprints[nodenum])
-=======
-        fp = finger_print(module, configuration, nodenum, inputs_fp) # terminals included
-        fingerprints[nodenum] = fp
-        fp = name_fingerprint(fp)
-        print fp
->>>>>>> 20f98008
         
         # Overwrite even if there was already the same reduction?
         if server.exists(fp):# or module.name == 'Save': 
