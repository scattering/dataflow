--- conflicted
+++ resolved
@@ -7,16 +7,15 @@
 from pprint import pprint
 from inspect import getsource
 from .core import lookup_module
-#import hashlib, redis
+import hashlib, redis
 
 
 # temp
 from ..reduction.offspecular.FilterableMetaArray import FilterableMetaArray
 
-import hashlib
 
 TEMP_DATABASE = {} # Fake database
-#server = redis.Redis("localhost")
+server = redis.Redis("localhost")
 def run_template(template, config):
     """
     Evaluate the template using the configured values.
@@ -54,15 +53,6 @@
         # Tertiary   test (hash of save module): 838b609198c1183aefa05fdb359abea8faad08f2 correct; offset was changed from 0.1 to 0.2
         # Quaternary test (hash of save module): 838b609198c1183aefa05fdb359abea8faad08f2 correct; identical
         # ======= End fingerprinting =========
-<<<<<<< HEAD
-        #if kwargs.get('input', []) != []:
-        #    print kwargs['input'][0][0].__str__() + "\n" * 10
-        #    print parse_meta_arr(meta_arr_to_string(kwargs['input'][0][0])).__str__() + "\n" * 10
-=======
-        if kwargs.get('input', []) != []:
-            print kwargs['input'][0][0].__str__() + "\n" * 10
-            print parse_meta_arr(meta_arr_to_string(kwargs['input'][0][0])).__str__() + "\n" * 10
->>>>>>> d7a8f897
         use_redis = False
         if use_redis:
             # Overwrite even if there was already the same reduction?
