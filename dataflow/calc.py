--- conflicted
+++ resolved
@@ -9,15 +9,6 @@
 from .core import lookup_module, lookup_datatype
 import hashlib, redis
 
-<<<<<<< HEAD
-
-# temp
-from ..reduction.offspecular.FilterableMetaArray import FilterableMetaArray
-
-
-TEMP_DATABASE = {} # Fake database
-=======
->>>>>>> 1a7b4188
 server = redis.Redis("localhost")
 
 def run_template(template, config):
@@ -54,23 +45,6 @@
         # Fingerprinting
         fp = finger_print(module, configuration, nodenum, inputs, fingerprints) # terminals included
         fingerprints[nodenum] = fp
-<<<<<<< HEAD
-        # Primary    test (hash of save module): 27382ab541bb982f763f05c7fc96056bf93acce7 initial test
-        # Secondary  test (hash of save module): 27382ab541bb982f763f05c7fc96056bf93acce7 correct; identical
-        # Tertiary   test (hash of save module): 838b609198c1183aefa05fdb359abea8faad08f2 correct; offset was changed from 0.1 to 0.2
-        # Quaternary test (hash of save module): 838b609198c1183aefa05fdb359abea8faad08f2 correct; identical
-        # ======= End fingerprinting =========
-        use_redis = False
-        if use_redis:
-            # Overwrite even if there was already the same reduction?
-            if server.exists(fp):# or module.name == 'Save': 
-                result = dict(output=[parse_meta_arr(str) for str in server.lrange(fp, 0, -1)])
-            else:
-                result = module.action(**kwargs)
-                server.delete(fp)
-                for arr in result.get('output', []):
-                    server.rpush(fp, meta_arr_to_string(arr))
-=======
         fp = name_fingerprint(fp)
         print fp
         
@@ -82,7 +56,6 @@
                     cls = lookup_datatype(terminal['datatype']).cls
                     terminal_fp = name_terminal(fp, terminal['id'])
                     result[terminal['id']] = [cls.loads(str) for str in server.lrange(terminal_fp, 0, -1)]
->>>>>>> 1a7b4188
         else:
             result = module.action(**kwargs)
             for terminal_id, arr in result.items():
@@ -181,53 +154,6 @@
     fp = hashlib.sha1(fp).hexdigest()
     return fp
 
-<<<<<<< HEAD
-
-# Temporary; some general conversion should be used instead of these string conversions
-from cStringIO import StringIO
-def meta_arr_to_string(data):
-    meta = { 'shape': data.shape, 'type': str(data.dtype), 'info': data.infoCopy()}
-    axstrs = []
-    for ax in meta['info']:
-      if ax.has_key('values'):
-        axstrs.append(ax['values'].tostring())
-        ax['values_len'] = len(axstrs[-1])
-        ax['values_type'] = str(ax['values'].dtype)
-        del ax['values']
-    fd = StringIO()
-    fd.write(str(meta) + '\n\n')
-    for ax in axstrs:
-      fd.write(ax)
-    fd.write(data.tostring())
-    ans = fd.getvalue()
-    fd.close()
-    return ans
-
-from numpy import fromstring, array
-import datetime
-def parse_meta_arr(str):
-    fd = StringIO(str)
-    meta = ''
-    while True:
-      line = fd.readline().strip()
-      if line == '':
-        break
-      meta += line
-    meta = eval(meta)
-    
-    ## read in axis values
-    for ax in meta['info']:
-      if ax.has_key('values_len'):
-        ax['values'] = fromstring(fd.read(ax['values_len']), dtype=ax['values_type'])
-        del ax['values_len']
-        del ax['values_type']
-    
-    subarr = fromstring(fd.read(), dtype=meta['type'])
-    subarr = subarr.view(FilterableMetaArray)
-    subarr.shape = meta['shape']
-    subarr._info = meta['info']
-    return subarr
-=======
 def convert_to_plottable(result):
     print "Starting new converter"
     return [data.get_plottable() for data in result]
@@ -236,5 +162,4 @@
 def name_plottable(fp):
     return "Plottable:" + fp
 def name_terminal(fp, terminal_id):
-    return fp + ":" + terminal_id
->>>>>>> 1a7b4188
+    return fp + ":" + terminal_id