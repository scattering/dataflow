"""
SANS reduction modules
"""
import json, simplejson
import os, sys, math
import numpy as np
dir = os.path.dirname(os.path.dirname(os.path.dirname(os.path.abspath(__file__))))
sys.path.append(dir)
from pprint import pprint
<<<<<<< HEAD
if 1:
	from ...dataflow import wireit
	from .. import config
	from ..calc import run_template
	from .. import wireit
	from ..core import Data, Instrument, Template, register_instrument
	from ..modules.load import load_module
	from ..modules.save import save_module
	from ...reduction.sans.filters import *
	from ..SANS.convertq import convertq_module
	from ..SANS.correct_detector_sensitivity import correct_detector_sensitivity_module
	from ..SANS.monitor_normalize import monitor_normalize_module
	from ..SANS.correct_background import correct_background_module
	from ..SANS.generate_transmission import generate_transmission_module
	from ..SANS.initial_correction import initial_correction_module
	from ..SANS.correct_solid_angle import correct_solid_angle_module
	from ..SANS.convert_qxqy import convert_qxqy_module
	from ..SANS.annular_av import annular_av_module
	from ..SANS.absolute_scaling import absolute_scaling_module
	from ..SANS.correct_dead_time import correct_dead_time_module
	from ...reduction.sans.filters import SansData
	from ...reduction.sans.filters import Transmission
	from ...reduction.sans.filters import plot1D
	from ...reduction.sans.filters import div
=======
if 0:
    from ...dataflow import wireit
    from .. import config
    from ..calc import run_template
    from .. import wireit
    from ..core import Data, Instrument, Template, register_instrument
    from ..modules.load import load_module
    from ..modules.save import save_module
    from ...reduction.sans.filters import *
    from ..SANS.convertq import convertq_module
    from ..SANS.correct_detector_sensitivity import correct_detector_sensitivity_module
    from ..SANS.monitor_normalize import monitor_normalize_module
    from ..SANS.correct_background import correct_background_module
    from ..SANS.generate_transmission import generate_transmission_module
    from ..SANS.initial_correction import initial_correction_module
    from ..SANS.correct_solid_angle import correct_solid_angle_module
    from ..SANS.convert_qxqy import convert_qxqy_module
    from ..SANS.annular_av import annular_av_module
    from ..SANS.absolute_scaling import absolute_scaling_module
    from ..SANS.correct_dead_time import correct_dead_time_module
    from ...reduction.sans.filters import SansData
    from ...reduction.sans.filters import Transmission
    from ...reduction.sans.filters import plot1D
    from ...reduction.sans.filters import div
>>>>>>> 4770a34d


from django.utils import simplejson

#from ... import ROOT_URL

#print 'repo', ROOT_URL.REPO_ROOT
#print 'home', ROOT_URL.HOMEDIR
<<<<<<< HEAD

if 0:
	import dataflow.wireit as wireit

	from dataflow import config

	from dataflow.calc import run_template,get_plottable
	from dataflow.core import Data, Instrument, Template, register_instrument
	from dataflow.modules.load import load_module
	from dataflow.modules.save import save_module
	from reduction.sans.filters import *
	from dataflow.SANS.convertq import convertq_module
	from dataflow.SANS.correct_detector_efficiency import correct_detector_efficiency_module
	from dataflow.SANS.correct_detector_sensitivity import correct_detector_sensitivity_module
	from dataflow.SANS.monitor_normalize import monitor_normalize_module
	from dataflow.SANS.correct_background import correct_background_module
	from dataflow.SANS.generate_transmission import generate_transmission_module
	from dataflow.SANS.initial_correction import initial_correction_module
	from dataflow.SANS.correct_solid_angle import correct_solid_angle_module
	from dataflow.SANS.convert_qxqy import convert_qxqy_module
	from dataflow.SANS.annular_av import annular_av_module
	from dataflow.SANS.absolute_scaling import absolute_scaling_module
	from dataflow.SANS.correct_dead_time import correct_dead_time_module



=======
if 1:
    import dataflow.dataflow.wireit as wireit
    
    from dataflow.dataflow import config
    
    from dataflow.dataflow.calc import run_template,get_plottable
    from dataflow.dataflow.core import Data, Instrument, Template, register_instrument
    from dataflow.dataflow.modules.load import load_module
    from dataflow.dataflow.modules.save import save_module
    from dataflow.reduction.sans.filters import *
    from dataflow.dataflow.SANS.convertq import convertq_module
    from dataflow.dataflow.SANS.correct_detector_efficiency import correct_detector_efficiency_module
    from dataflow.dataflow.SANS.correct_detector_sensitivity import correct_detector_sensitivity_module
    from dataflow.dataflow.SANS.monitor_normalize import monitor_normalize_module
    from dataflow.dataflow.SANS.correct_background import correct_background_module
    from dataflow.dataflow.SANS.generate_transmission import generate_transmission_module
    from dataflow.dataflow.SANS.initial_correction import initial_correction_module
    from dataflow.dataflow.SANS.correct_solid_angle import correct_solid_angle_module
    from dataflow.dataflow.SANS.convert_qxqy import convert_qxqy_module
    from dataflow.dataflow.SANS.annular_av import annular_av_module
    from dataflow.dataflow.SANS.absolute_scaling import absolute_scaling_module
    from dataflow.dataflow.SANS.correct_dead_time import correct_dead_time_module

#Import not for server
if 0:
    import dataflow.wireit as wireit
    
    from dataflow import config
    
    from dataflow.calc import run_template,get_plottable
    from dataflow.core import Data, Instrument, Template, register_instrument
    from dataflow.modules.load import load_module
    from dataflow.modules.save import save_module
    from reduction.sans.filters import *
    from dataflow.SANS.convertq import convertq_module
    from dataflow.SANS.correct_detector_efficiency import correct_detector_efficiency_module
    from dataflow.SANS.correct_detector_sensitivity import correct_detector_sensitivity_module
    from dataflow.SANS.monitor_normalize import monitor_normalize_module
    from dataflow.SANS.correct_background import correct_background_module
    from dataflow.SANS.generate_transmission import generate_transmission_module
    from dataflow.SANS.initial_correction import initial_correction_module
    from dataflow.SANS.correct_solid_angle import correct_solid_angle_module
    from dataflow.SANS.convert_qxqy import convert_qxqy_module
    from dataflow.SANS.annular_av import annular_av_module
    from dataflow.SANS.absolute_scaling import absolute_scaling_module
    from dataflow.SANS.correct_dead_time import correct_dead_time_module
>>>>>>> 4770a34d

#Transmissions
Tsamm = 0
Tempp = 0
#Qx,Qy
qx = {}
qy = {}
correctVer = SansData()
#List of Files
fileList = []

# Datatype
SANS_DATA = 'data2d.sans'
data2d = Data(SANS_DATA, SansData)
trans = Data(SANS_DATA, Transmission)
data1d = Data(SANS_DATA, plot1D)
datadiv = Data(SANS_DATA, div)
#Datatype(id=SANS_DATA,
                  #name='SANS Data',
                  #plot='sansplot')
#dictionary = Datatype(id='dictionary', 
                        #name = 'dictionary',
                        #plot = None)
 
# Load module
def load_action(files=[], intent='', **kwargs):
    print "loading", files
    result = [_load_data(f) for f in files]  # not bundles
    print "Result: ", result
    return dict(output=result)
def _load_data(name):
    print name
    if os.path.splitext(name)[1] == ".DIV":
        return read_div(myfilestr=name)
    else:
        return read_sample(myfilestr=name)
    
load = load_module(id='sans.load', datatype=SANS_DATA, version='1.0', action=load_action)


# Save module
def save_action(input=[], ext='', **kwargs):
    for f in input: _save_one(f, ext) # not bundles
    return {}
def _save_one(input, ext):
    outname = initname = map_files('save')
    if ext is not None:
        outname = ".".join([os.path.splitext(outname)[0], ext])
    print "saving", initname, 'as', outname
    with open(outname, 'w') as f:
        f.write(str(input.__str__()))
save = save_module(id='sans.save', datatype=SANS_DATA,
                   version='1.0', action=save_action)


# Modules
def correct_dead_time_action(sample_in, empty_cell_in, empty_in, blocked_in, **kwargs):
    print sample_in, empty_cell_in, empty_in, blocked_in
    lis = [sample_in[0], empty_cell_in[0], empty_in[0], blocked_in[0]] 
    print "List: ", lis
    #Enter DeadTime parameter eventually
    solidangle = [correct_solid_angle(f) for f in lis]
    det_eff = [correct_detector_efficiency(f) for f in solidangle]
    deadtime = [correct_dead_time(f) for f in det_eff]
    result = deadtime
    return dict(sample_out=[result[0]], empty_cell_out=[result[1]], empty_out=[result[2]], blocked_out=[result[3]])
deadtime = correct_dead_time_module(id='sans.correct_dead_time', datatype=SANS_DATA, version='1.0', action=correct_dead_time_action)

def generate_transmission_action(sample_in, empty_cell_in, empty_in, Tsam_in, Temp_in, **kwargs):
    coord_left = (55, 53)
    coord_right = (74, 72)
    lis = [sample_in[0], empty_cell_in[0], empty_in[0], Tsam_in[0], Temp_in[0]] 
    print "Lis: ", lis
    #Enter Normalization Parameter eventually
    norm = [monitor_normalize(f) for f in lis]
    
    Tsam = generate_transmission(norm[3], norm[2], coord_left, coord_right)
    Temp = generate_transmission(norm[4], norm[2], coord_left, coord_right)
    #tran = Transmission(Tsam, Temp)

    
    print 'Sample transmission= {0} (IGOR Value = 0.724): '.format(Tsam)
    print 'Empty Cell transmission= {0} (IGOR Value = 0.929): '.format(Temp)
    result = norm
    sam = result[0]
    sam.Tsam = Tsam
    sam.Temp = Temp
    print "Tsam:", sam.Tsam
    return dict(sample_out=[sam], empty_cell_out=[result[1]])#,=[result[3]])
generate_trans = generate_transmission_module(id='sans.generate_transmission', datatype=SANS_DATA, version='1.0', action=generate_transmission_action)        
def initial_correction_action(sample, empty_cell, blocked, **kwargs):
    print type(sample)
    lis = [sample[0], empty_cell[0], blocked[0]]
    SAM = lis[0]
    EMP = lis[1]
    BGD = lis[2]
    print "Tsam:", SAM.Tsam
    CORR = initial_correction(SAM, BGD, EMP, SAM.Tsam / SAM.Temp)
    CORR.Tsam = SAM.Tsam
    result = CORR
    return dict(COR=[result])
initial_corr = initial_correction_module(id='sans.initial_correction', datatype=SANS_DATA, version='1.0', action=initial_correction_action)

def correct_detector_sensitivity_action(COR, DIV_in, **kwargs):
    lis = [COR[0], DIV_in[0]]
    print "####################DIV#############"
    print lis[1]
    CORRECT = lis[0]
    sensitivity = lis[-1]
    DIVV = correct_detector_sensitivity(CORRECT, sensitivity)
    DIVV.Tsam = COR[0].Tsam
    result = DIVV
    return dict(DIV_out=[result])
correct_det_sens = correct_detector_sensitivity_module(id='sans.correct_detector_sensitivity', datatype=SANS_DATA, version='1.0', action=correct_detector_sensitivity_action)
def convert_qxqy_action():
    global correctVer, qx, qy
    correctVer, qx, qy = convert_qxqy(correctVer)
    print "Convertqxqy"

def absolute_scaling_action(DIV, empty, sensitivity,ins_name = 'NG3', **kwargs):
    #sample,empty,DIV,Tsam,instrument
    lis = [DIV[0], empty[0], sensitivity[0]]
    global Tsamm, qx, qy
    sensitivity = lis[-1]
    EMP = lis[1]
    print "Empty: ", EMP
    DIV = lis[0]
    ABS = absolute_scaling(DIV, EMP, sensitivity, DIV.Tsam, ins_name)
    
    correct = convert_q(ABS)
    correct, qx, qy = convert_qxqy(correct)
    result = [correct]
   
    return dict(ABS=result)
absolute = absolute_scaling_module(id='sans.absolute_scaling', datatype=SANS_DATA, version='1.0', action=absolute_scaling_action)
def annular_av_action(ABS, **kwargs):
    AVG = annular_av(ABS[0])
    result = [AVG]
    print "Done Red"
    return dict(OneD=result)
annul_av = annular_av_module(id='sans.annular_av', datatype=SANS_DATA, version='1.0', action=annular_av_action)
def correct_background_action(input=None, **kwargs):
    result = [correct_background(bundle[-1], bundle[0]) for bundle in input]
    return dict(output=result)
correct_back = correct_background_module(id='sans.correct_background', datatype=SANS_DATA, version='1.0', action=correct_background_action)

#Instrument definitions
SANS_INS = Instrument(id='ncnr.sans.ins',
                 name='NCNR SANS INS',
                 archive=config.NCNR_DATA + '/sansins',
                 menu=[('Input', [load, save]),
                       ('Reduction', [deadtime, generate_trans, correct_det_sens, initial_corr, annul_av, absolute]),
                                              ],
                 requires=[config.JSCRIPT + '/sansplot.js'],
                 datatypes=[data2d],
                 )
instruments = [SANS_INS]
for instrument in instruments:
        register_instrument(instrument)
# Testing
if __name__ == '__main__':
#def TESTING():
    #global fileList
    fileList = [map_files('sample_4m'), map_files('empty_cell_4m'), map_files('empty_4m'), map_files('trans_sample_4m'), map_files('trans_empty_cell_4m'), map_files('blocked_4m'), map_files('div')]
    #fileList = ["/home/elakian/dataflow/reduction/sans/ncnr_sample_data/SILIC010.SA3_SRK_S110","/home/elakian/dataflow/reduction/sans/ncnr_sample_data/SILIC008.SA3_SRK_S108","/home/elakian/dataflow/reduction/sans/ncnr_sample_data/SILIC002.SA3_SRK_S102","/home/elakian/dataflow/reduction/sans/ncnr_sample_data/SILIC006.SA3_SRK_S106","/home/elakian/dataflow/reduction/sans/ncnr_sample_data/SILIC005.SA3_SRK_S105"]
    for instrument in instruments:
        register_instrument(instrument)
    modules = [
        #Sample 0
           #files hard coded for now
        dict(module="sans.load", position=(5, 20),
             config={'files': [fileList[0]], 'intent': 'signal'}),
        #Empty Cell 1
        dict(module="sans.load", position=(5, 50),
             config={'files': [fileList[1]], 'intent': 'signal'}),
        #Empty 2
        dict(module="sans.load", position=(5, 80),
             config={'files': [fileList[2]], 'intent': 'signal'}),
        #Blocked 3
        dict(module="sans.load", position=(5, 110),
             config={'files': [fileList[5]], 'intent': 'signal'}),
        #4 
        dict(module="sans.correct_dead_time", position=(250 , 10), config={}),
        
        #Tsam 5
        dict(module="sans.load", position=(5, 200),
             config={'files': [fileList[3]], 'intent': 'signal'}),
        #Temp 6
        dict(module="sans.load", position=(5, 230),
             config={'files': [fileList[4]], 'intent': 'signal'}),
        #7
        dict(module="sans.generate_transmission", position=(400 , 10), config={}),
        #8
        dict(module="sans.save", position=(660, 660), config={'ext': 'dat'}),
        #9
        dict(module="sans.initial_correction", position=(480 , 100), config={}),
        
        #DIV 10
        dict(module="sans.load", position=(5, 300),
             config={'files': [fileList[-1]], 'intent': 'signal'}),
        
        #11
        dict(module="sans.correct_detector_sensitivity", position=(540 , 200), config={}),
        ##EMP 12
        #dict(module="sans.load", position=(100, 300),
             #config={'files': [fileList[2]], 'intent': 'signal'}),
        #12
        dict(module="sans.absolute_scaling", position=(580 , 300), config={'ins_name':'NG3'}),
        #13
        dict(module="sans.annular_av", position=(610 , 400), config={}),
        
        #dict(module="sans.correct_background", position=(360 , 60), config={}),
        
        ]
    wires = [
        #Deadtime (includes solid angle and detector eff)
        dict(source=[0, 'output'], target=[4, 'sample_in']),
        dict(source=[1, 'output'], target=[4, 'empty_cell_in']),
        dict(source=[2, 'output'], target=[4, 'empty_in']),
        dict(source=[3, 'output'], target=[4, 'blocked_in']),
        #Generate Trans (include monitor normalization)
        dict(source=[4, 'sample_out'], target=[7, 'sample_in']),
        dict(source=[4, 'empty_cell_out'], target=[7, 'empty_cell_in']),
        dict(source=[4, 'empty_out'], target=[7, 'empty_in']),
        dict(source=[5, 'output'], target=[7, 'Tsam_in']),
        dict(source=[6, 'output'], target=[7, 'Temp_in']),
        #Initial Correction
        dict(source=[7, 'sample_out'], target=[9, 'sample']),
        dict(source=[7, 'empty_cell_out'], target=[9, 'empty_cell']),
        dict(source=[4, 'blocked_out'], target=[9, 'blocked']),
       # dict(source=[7, 'trans'], target=[9, 'trans']),
        
        #DIV Correction
        dict(source=[9, 'COR'], target=[11, 'COR']),
        dict(source=[10, 'output'], target=[11, 'DIV_in']),
        #dict(source =[11,'DIV'],target = [8,'input']),
        ###ABS Scaling
        dict(source=[11, 'DIV_out'], target=[12, 'DIV']),
        dict(source=[2, 'output'], target=[12, 'empty']),
        dict(source=[10, 'output'], target=[12, 'sensitivity']),
        #Annular Average
        dict(source=[12, 'ABS'], target=[13, 'ABS']),
        dict(source=[13, 'OneD'], target=[8, 'input']),
        
        
        #dict(source =[9,'COR'],target = [8,'input']),
        #dict(source=[2, 'output'], target=[3, 'input']),
        #dict(source=[3, 'output'], target=[4, 'input']),
        #dict(source=[4, 'output'], target=[5, 'input']),
        #dict(source=[5, 'output'], target=[1, 'input']),

        
        #dict(source =[11,'DIV'],target = [8,'input']),
        ]
    config = dict((n, d['config']) for (n, d) in enumerate(modules))
    template = Template(name='test sans',
                        description='example sans data',
                        modules=modules,
                        wires=wires,
                        instrument=SANS_INS.id,
                        )
    #f = open("/home/elakian/tem.txt","w")
    #f.write("Template: ")
    #f.write( simplejson.dumps(wireit.template_to_wireit_diagram(template)))
    #f.write("\n")
    #f.write("Lang: ")
    #f.write(simplejson.dumps(wireit.instrument_to_wireit_language(SANS_INS))) 
    #f.close()
    print 'TEMPLATE', simplejson.dumps(wireit.template_to_wireit_diagram(template))
    #print 'RAW_INSTRUMENT: ', wireit.instrument_to_wireit_language(SANS_INS)
    print 'LANGUAGE', simplejson.dumps(wireit.instrument_to_wireit_language(SANS_INS))                

    run_template(template, config)
    #get_plottable(template,config,14,'OneD')
    #result = get_plottable(template, config, 14, 'OneD')
    
    #datadir=os.path.join(os.path.dirname(__file__),'ncnr_sample_data')
    #filedict={'empty_1m':os.path.join(datadir,'SILIC001.SA3_SRK_S101'),
              #'empty_4m':os.path.join(datadir,'SILIC002.SA3_SRK_S102'),
              #'empty_cell_1m':os.path.join(datadir,'SILIC003.SA3_SRK_S103'),
              #'blocked_1m':os.path.join(datadir,'SILIC004.SA3_SRK_S104'),
              #'trans_empty_cell_4m':os.path.join(datadir,'SILIC005.SA3_SRK_S105'),
              #'trans_sample_4m':os.path.join(datadir,'SILIC006.SA3_SRK_S106'),
              #'blocked_4m':os.path.join(datadir,'SILIC007.SA3_SRK_S107'),
              #'empty_cell_4m':os.path.join(datadir,'SILIC008.SA3_SRK_S108'),
              #'sample_1m':os.path.join(datadir,'SILIC009.SA3_SRK_S109'),
              #'sample_4m':os.path.join(datadir,'SILIC010.SA3_SRK_S110'),
              #'mask':os.path.join(datadir,'DEFAULT.MASK'),
              #'div':os.path.join(datadir,'PLEX_2NOV2007_NG3.DIV'),
              #}<|MERGE_RESOLUTION|>--- conflicted
+++ resolved
@@ -7,7 +7,7 @@
 dir = os.path.dirname(os.path.dirname(os.path.dirname(os.path.abspath(__file__))))
 sys.path.append(dir)
 from pprint import pprint
-<<<<<<< HEAD
+
 if 1:
 	from ...dataflow import wireit
 	from .. import config
@@ -32,32 +32,6 @@
 	from ...reduction.sans.filters import Transmission
 	from ...reduction.sans.filters import plot1D
 	from ...reduction.sans.filters import div
-=======
-if 0:
-    from ...dataflow import wireit
-    from .. import config
-    from ..calc import run_template
-    from .. import wireit
-    from ..core import Data, Instrument, Template, register_instrument
-    from ..modules.load import load_module
-    from ..modules.save import save_module
-    from ...reduction.sans.filters import *
-    from ..SANS.convertq import convertq_module
-    from ..SANS.correct_detector_sensitivity import correct_detector_sensitivity_module
-    from ..SANS.monitor_normalize import monitor_normalize_module
-    from ..SANS.correct_background import correct_background_module
-    from ..SANS.generate_transmission import generate_transmission_module
-    from ..SANS.initial_correction import initial_correction_module
-    from ..SANS.correct_solid_angle import correct_solid_angle_module
-    from ..SANS.convert_qxqy import convert_qxqy_module
-    from ..SANS.annular_av import annular_av_module
-    from ..SANS.absolute_scaling import absolute_scaling_module
-    from ..SANS.correct_dead_time import correct_dead_time_module
-    from ...reduction.sans.filters import SansData
-    from ...reduction.sans.filters import Transmission
-    from ...reduction.sans.filters import plot1D
-    from ...reduction.sans.filters import div
->>>>>>> 4770a34d
 
 
 from django.utils import simplejson
@@ -66,7 +40,6 @@
 
 #print 'repo', ROOT_URL.REPO_ROOT
 #print 'home', ROOT_URL.HOMEDIR
-<<<<<<< HEAD
 
 if 0:
 	import dataflow.wireit as wireit
@@ -92,55 +65,6 @@
 	from dataflow.SANS.correct_dead_time import correct_dead_time_module
 
 
-
-=======
-if 1:
-    import dataflow.dataflow.wireit as wireit
-    
-    from dataflow.dataflow import config
-    
-    from dataflow.dataflow.calc import run_template,get_plottable
-    from dataflow.dataflow.core import Data, Instrument, Template, register_instrument
-    from dataflow.dataflow.modules.load import load_module
-    from dataflow.dataflow.modules.save import save_module
-    from dataflow.reduction.sans.filters import *
-    from dataflow.dataflow.SANS.convertq import convertq_module
-    from dataflow.dataflow.SANS.correct_detector_efficiency import correct_detector_efficiency_module
-    from dataflow.dataflow.SANS.correct_detector_sensitivity import correct_detector_sensitivity_module
-    from dataflow.dataflow.SANS.monitor_normalize import monitor_normalize_module
-    from dataflow.dataflow.SANS.correct_background import correct_background_module
-    from dataflow.dataflow.SANS.generate_transmission import generate_transmission_module
-    from dataflow.dataflow.SANS.initial_correction import initial_correction_module
-    from dataflow.dataflow.SANS.correct_solid_angle import correct_solid_angle_module
-    from dataflow.dataflow.SANS.convert_qxqy import convert_qxqy_module
-    from dataflow.dataflow.SANS.annular_av import annular_av_module
-    from dataflow.dataflow.SANS.absolute_scaling import absolute_scaling_module
-    from dataflow.dataflow.SANS.correct_dead_time import correct_dead_time_module
-
-#Import not for server
-if 0:
-    import dataflow.wireit as wireit
-    
-    from dataflow import config
-    
-    from dataflow.calc import run_template,get_plottable
-    from dataflow.core import Data, Instrument, Template, register_instrument
-    from dataflow.modules.load import load_module
-    from dataflow.modules.save import save_module
-    from reduction.sans.filters import *
-    from dataflow.SANS.convertq import convertq_module
-    from dataflow.SANS.correct_detector_efficiency import correct_detector_efficiency_module
-    from dataflow.SANS.correct_detector_sensitivity import correct_detector_sensitivity_module
-    from dataflow.SANS.monitor_normalize import monitor_normalize_module
-    from dataflow.SANS.correct_background import correct_background_module
-    from dataflow.SANS.generate_transmission import generate_transmission_module
-    from dataflow.SANS.initial_correction import initial_correction_module
-    from dataflow.SANS.correct_solid_angle import correct_solid_angle_module
-    from dataflow.SANS.convert_qxqy import convert_qxqy_module
-    from dataflow.SANS.annular_av import annular_av_module
-    from dataflow.SANS.absolute_scaling import absolute_scaling_module
-    from dataflow.SANS.correct_dead_time import correct_dead_time_module
->>>>>>> 4770a34d
 
 #Transmissions
 Tsamm = 0
