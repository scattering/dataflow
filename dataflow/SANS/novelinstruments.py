--- conflicted
+++ resolved
@@ -38,12 +38,9 @@
 
 #print 'repo', ROOT_URL.REPO_ROOT
 #print 'home', ROOT_URL.HOMEDIR
-<<<<<<< HEAD
+
 import dataflow.wireit as wireit
-=======
-
-
->>>>>>> dacc8530
+
 from dataflow import config
 from dataflow.calc import run_template
 from dataflow.core import Data, Instrument, Template, register_instrument
@@ -62,28 +59,7 @@
 from dataflow.SANS.annular_av import annular_av_module
 from dataflow.SANS.absolute_scaling import absolute_scaling_module
 from dataflow.SANS.correct_dead_time import correct_dead_time_module
-<<<<<<< HEAD
-=======
-
-#from dataflow import config
-#from dataflow.calc import run_template
-#from dataflow.core import Data, Instrument, Template, register_instrument
-#from dataflow.modules.load import load_module
-#from dataflow.modules.save import save_module
-#from reduction.sans.filters import *
-#from dataflow.SANS.convertq import convertq_module
-#from dataflow.SANS.correct_detector_efficiency import correct_detector_efficiency_module
-#from dataflow.SANS.correct_detector_sensitivity import correct_detector_sensitivity_module
-#from dataflow.SANS.monitor_normalize import monitor_normalize_module
-#from dataflow.SANS.correct_background import correct_background_module
-#from dataflow.SANS.generate_transmission import generate_transmission_module
-#from dataflow.SANS.initial_correction import initial_correction_module
-#from dataflow.SANS.correct_solid_angle import correct_solid_angle_module
-#from dataflow.SANS.convert_qxqy import convert_qxqy_module
-#from dataflow.SANS.annular_av import annular_av_module
-#from dataflow.SANS.absolute_scaling import absolute_scaling_module
-#from dataflow.SANS.correct_dead_time import correct_dead_time_module
->>>>>>> dacc8530
+
 #from reduction.sans.filters import SansData
 #from reduction.sans.filters import Transmission
 #from reduction.sans.filters import plot1D
@@ -339,7 +315,7 @@
         
         #dict(source =[11,'DIV'],target = [8,'input']),
         ]
-    config = {n: d['config'] for n, d in enumerate(modules)}
+    config = dict((n, d['config']) for (n, d) in enumerate(modules))
     template = Template(name='test sans',
                         description='example sans data',
                         modules=modules,
