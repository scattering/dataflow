"""
SANS reduction modules
"""
import json, simplejson
import os, sys, math
import numpy as np
dir = os.path.dirname(os.path.dirname(os.path.dirname(os.path.abspath(__file__))))
sys.path.append(dir)
from pprint import pprint

if 1:
	from ...dataflow import wireit
	from .. import config
	from ..calc import run_template
	from .. import wireit
	from ..core import Data, Instrument, Template, register_instrument
	from ..modules.load import load_module
	from ..modules.save import save_module
	from ...reduction.sans.filters import *
	from ..SANS.convertq import convertq_module
	from ..SANS.correct_detector_sensitivity import correct_detector_sensitivity_module
	from ..SANS.monitor_normalize import monitor_normalize_module
	from ..SANS.correct_background import correct_background_module
	from ..SANS.generate_transmission import generate_transmission_module
	from ..SANS.initial_correction import initial_correction_module
	from ..SANS.correct_solid_angle import correct_solid_angle_module
	from ..SANS.convert_qxqy import convert_qxqy_module
	from ..SANS.annular_av import annular_av_module
	from ..SANS.absolute_scaling import absolute_scaling_module
	from ..SANS.correct_dead_time import correct_dead_time_module
	from ...reduction.sans.filters import SansData
	from ...reduction.sans.filters import Transmission
	from ...reduction.sans.filters import plot1D
	from ...reduction.sans.filters import div
	from ...apps.tracks.models import File


from django.utils import simplejson

#from ... import ROOT_URL

#print 'repo', ROOT_URL.REPO_ROOT
#print 'home', ROOT_URL.HOMEDIR

if 0:
	import dataflow.wireit as wireit

	from dataflow import config

	from dataflow.calc import run_template,get_plottable
	from dataflow.core import Data, Instrument, Template, register_instrument
	from dataflow.modules.load import load_module
	from dataflow.modules.save import save_module
	from reduction.sans.filters import *
	from dataflow.SANS.convertq import convertq_module
	from dataflow.SANS.correct_detector_efficiency import correct_detector_efficiency_module
	from dataflow.SANS.correct_detector_sensitivity import correct_detector_sensitivity_module
	from dataflow.SANS.monitor_normalize import monitor_normalize_module
	from dataflow.SANS.correct_background import correct_background_module
	from dataflow.SANS.generate_transmission import generate_transmission_module
	from dataflow.SANS.initial_correction import initial_correction_module
	from dataflow.SANS.correct_solid_angle import correct_solid_angle_module
	from dataflow.SANS.convert_qxqy import convert_qxqy_module
	from dataflow.SANS.annular_av import annular_av_module
	from dataflow.SANS.absolute_scaling import absolute_scaling_module
	from dataflow.SANS.correct_dead_time import correct_dead_time_module
	from apps.tracks.models import File



#Transmissions
Tsamm = 0
Tempp = 0
#Qx,Qy
qx = {}
qy = {}
correctVer = SansData()
#List of Files
fileList = []

# Datatype
SANS_DATA = 'data2d.sans'
data2d = Data(SANS_DATA, SansData)
trans = Data(SANS_DATA, Transmission)
data1d = Data(SANS_DATA, plot1D)
datadiv = Data(SANS_DATA, div)
#Datatype(id=SANS_DATA,
                  #name='SANS Data',
                  #plot='sansplot')
#dictionary = Datatype(id='dictionary', 
                        #name = 'dictionary',
                        #plot = None)
 
# Load module
def load_action(files=[], intent='', **kwargs):
    print "loading", files
    result = [_load_data(f) for f in files]  # not bundles
    print "Result: ", result
    return dict(output=result)
def _load_data(name):
    print name
    friendly_name = File.objects.get(name = name.split('/')[-1]).friendly_name
    if os.path.splitext(friendly_name)[1] == ".DIV":
        return read_div(myfilestr=name)
    else:
        return read_sample(myfilestr=name)
    
load = load_module(id='sans.load', datatype=SANS_DATA, version='1.0', action=load_action)


# Save module
def save_action(input=[], ext='', **kwargs):
    for f in input: _save_one(f, ext) # not bundles
    return {}
def _save_one(input, ext):
    outname = initname = map_files('save')
    if ext is not None:
        outname = ".".join([os.path.splitext(outname)[0], ext])
    print "saving", initname, 'as', outname
    with open(outname, 'w') as f:
        f.write(str(input.__str__()))
save = save_module(id='sans.save', datatype=SANS_DATA,
                   version='1.0', action=save_action)


# Modules
def correct_dead_time_action(sample_in, empty_cell_in, empty_in, blocked_in, **kwargs):
<<<<<<< HEAD
=======
    print sample_in, empty_cell_in, empty_in, blocked_in
>>>>>>> a75d54e5
    lis = [sample_in[0], empty_cell_in[0], empty_in[0], blocked_in[0]] 
    print "List: ", lis
    #Enter DeadTime parameter eventually
    solidangle = [correct_solid_angle(f) for f in lis]
    det_eff = [correct_detector_efficiency(f) for f in solidangle]
    deadtime = [correct_dead_time(f) for f in det_eff]
    result = deadtime
    return dict(sample_out=[result[0]], empty_cell_out=[result[1]], empty_out=[result[2]], blocked_out=[result[3]])
deadtime = correct_dead_time_module(id='sans.correct_dead_time', datatype=SANS_DATA, version='1.0', action=correct_dead_time_action)

def generate_transmission_action(sample_in, empty_cell_in, empty_in, Tsam_in, Temp_in, **kwargs):
    coord_left = (55, 53)
    coord_right = (74, 72)
    lis = [sample_in[0], empty_cell_in[0], empty_in[0], Tsam_in[0], Temp_in[0]] 
    print "Lis: ", lis
    #Enter Normalization Parameter eventually
    norm = [monitor_normalize(f) for f in lis]
    
    Tsam = generate_transmission(norm[3], norm[2], coord_left, coord_right)
    Temp = generate_transmission(norm[4], norm[2], coord_left, coord_right)
    #tran = Transmission(Tsam, Temp)

    
    print 'Sample transmission= {0} (IGOR Value = 0.724): '.format(Tsam)
    print 'Empty Cell transmission= {0} (IGOR Value = 0.929): '.format(Temp)
    result = norm
    sam = result[0]
    sam.Tsam = Tsam
    sam.Temp = Temp
    print "Tsam:", sam.Tsam
    return dict(sample_out=[sam], empty_cell_out=[result[1]])#,=[result[3]])
generate_trans = generate_transmission_module(id='sans.generate_transmission', datatype=SANS_DATA, version='1.0', action=generate_transmission_action)        
def initial_correction_action(sample, empty_cell, blocked, **kwargs):
    print type(sample)
    lis = [sample[0], empty_cell[0], blocked[0]]
    SAM = lis[0]
    EMP = lis[1]
    BGD = lis[2]
    print "Tsam:", SAM.Tsam
    CORR = initial_correction(SAM, BGD, EMP, SAM.Tsam / SAM.Temp)
    CORR.Tsam = SAM.Tsam
    result = CORR
    return dict(COR=[result])
initial_corr = initial_correction_module(id='sans.initial_correction', datatype=SANS_DATA, version='1.0', action=initial_correction_action)

def correct_detector_sensitivity_action(COR, DIV_in, **kwargs):
    lis = [COR[0], DIV_in[0]]
    print "####################DIV#############"
    print lis[1]
    CORRECT = lis[0]
    sensitivity = lis[-1]
    DIVV = correct_detector_sensitivity(CORRECT, sensitivity)
    DIVV.Tsam = COR[0].Tsam
    result = DIVV
    return dict(DIV_out=[result])
correct_det_sens = correct_detector_sensitivity_module(id='sans.correct_detector_sensitivity', datatype=SANS_DATA, version='1.0', action=correct_detector_sensitivity_action)
def convert_qxqy_action():
    global correctVer, qx, qy
    correctVer, qx, qy = convert_qxqy(correctVer)
    print "Convertqxqy"

def absolute_scaling_action(DIV, empty, sensitivity,ins_name = 'NG3', **kwargs):
    #sample,empty,DIV,Tsam,instrument
    lis = [DIV[0], empty[0], sensitivity[0]]
    global Tsamm, qx, qy
    sensitivity = lis[-1]
    EMP = lis[1]
    print "Empty: ", EMP
    DIV = lis[0]
    ABS = absolute_scaling(DIV, EMP, sensitivity, DIV.Tsam, ins_name)
    
    correct = convert_q(ABS)
    correct, qx, qy = convert_qxqy(correct)
    result = [correct]
   
    return dict(ABS=result)
absolute = absolute_scaling_module(id='sans.absolute_scaling', datatype=SANS_DATA, version='1.0', action=absolute_scaling_action)
def annular_av_action(ABS, **kwargs):
    AVG = annular_av(ABS[0])
    result = [AVG]
    print "Done Red"
    return dict(OneD=result)
annul_av = annular_av_module(id='sans.annular_av', datatype=SANS_DATA, version='1.0', action=annular_av_action)
def correct_background_action(input=None, **kwargs):
    result = [correct_background(bundle[-1], bundle[0]) for bundle in input]
    return dict(output=result)
correct_back = correct_background_module(id='sans.correct_background', datatype=SANS_DATA, version='1.0', action=correct_background_action)

#Instrument definitions
SANS_INS = Instrument(id='ncnr.sans.ins',
                 name='NCNR SANS INS',
                 archive=config.NCNR_DATA + '/sansins',
                 menu=[('Input', [load, save]),
                       ('Reduction', [deadtime, generate_trans, correct_det_sens, initial_corr, annul_av, absolute]),
                                              ],
                 requires=[config.JSCRIPT + '/sansplot.js'],
                 datatypes=[data2d],
                 )
instruments = [SANS_INS]
for instrument in instruments:
<<<<<<< HEAD
    register_instrument(instrument)
=======
        register_instrument(instrument)
>>>>>>> a75d54e5
# Testing
if __name__ == '__main__':
#def TESTING():
    #global fileList
    fileList = [map_files('sample_4m'), map_files('empty_cell_4m'), map_files('empty_4m'), map_files('trans_sample_4m'), map_files('trans_empty_cell_4m'), map_files('blocked_4m'), map_files('div')]
    #fileList = ["/home/elakian/dataflow/reduction/sans/ncnr_sample_data/SILIC010.SA3_SRK_S110","/home/elakian/dataflow/reduction/sans/ncnr_sample_data/SILIC008.SA3_SRK_S108","/home/elakian/dataflow/reduction/sans/ncnr_sample_data/SILIC002.SA3_SRK_S102","/home/elakian/dataflow/reduction/sans/ncnr_sample_data/SILIC006.SA3_SRK_S106","/home/elakian/dataflow/reduction/sans/ncnr_sample_data/SILIC005.SA3_SRK_S105"]
    for instrument in instruments:
        register_instrument(instrument)
    modules = [
        #Sample 0
           #files hard coded for now
        dict(module="sans.load", position=(5, 20),
             config={'files': [fileList[0]], 'intent': 'signal'}),
        #Empty Cell 1
        dict(module="sans.load", position=(5, 50),
             config={'files': [fileList[1]], 'intent': 'signal'}),
        #Empty 2
        dict(module="sans.load", position=(5, 80),
             config={'files': [fileList[2]], 'intent': 'signal'}),
        #Blocked 3
        dict(module="sans.load", position=(5, 110),
             config={'files': [fileList[5]], 'intent': 'signal'}),
        #4 
        dict(module="sans.correct_dead_time", position=(250 , 10), config={}),
        
        #Tsam 5
        dict(module="sans.load", position=(5, 200),
             config={'files': [fileList[3]], 'intent': 'signal'}),
        #Temp 6
        dict(module="sans.load", position=(5, 230),
             config={'files': [fileList[4]], 'intent': 'signal'}),
        #7
        dict(module="sans.generate_transmission", position=(400 , 10), config={}),
        #8
        dict(module="sans.save", position=(660, 660), config={'ext': 'dat'}),
        #9
        dict(module="sans.initial_correction", position=(480 , 100), config={}),
        
        #DIV 10
        dict(module="sans.load", position=(5, 300),
             config={'files': [fileList[-1]], 'intent': 'signal'}),
        
        #11
        dict(module="sans.correct_detector_sensitivity", position=(540 , 200), config={}),
        ##EMP 12
        #dict(module="sans.load", position=(100, 300),
             #config={'files': [fileList[2]], 'intent': 'signal'}),
        #12
        dict(module="sans.absolute_scaling", position=(580 , 300), config={'ins_name':'NG3'}),
        #13
        dict(module="sans.annular_av", position=(610 , 400), config={}),
        
        #dict(module="sans.correct_background", position=(360 , 60), config={}),
        
        ]
    wires = [
        #Deadtime (includes solid angle and detector eff)
        dict(source=[0, 'output'], target=[4, 'sample_in']),
        dict(source=[1, 'output'], target=[4, 'empty_cell_in']),
        dict(source=[2, 'output'], target=[4, 'empty_in']),
        dict(source=[3, 'output'], target=[4, 'blocked_in']),
        #Generate Trans (include monitor normalization)
        dict(source=[4, 'sample_out'], target=[7, 'sample_in']),
        dict(source=[4, 'empty_cell_out'], target=[7, 'empty_cell_in']),
        dict(source=[4, 'empty_out'], target=[7, 'empty_in']),
        dict(source=[5, 'output'], target=[7, 'Tsam_in']),
        dict(source=[6, 'output'], target=[7, 'Temp_in']),
        #Initial Correction
        dict(source=[7, 'sample_out'], target=[9, 'sample']),
        dict(source=[7, 'empty_cell_out'], target=[9, 'empty_cell']),
        dict(source=[4, 'blocked_out'], target=[9, 'blocked']),
       # dict(source=[7, 'trans'], target=[9, 'trans']),
        
        #DIV Correction
        dict(source=[9, 'COR'], target=[11, 'COR']),
        dict(source=[10, 'output'], target=[11, 'DIV_in']),
        #dict(source =[11,'DIV'],target = [8,'input']),
        ###ABS Scaling
        dict(source=[11, 'DIV_out'], target=[12, 'DIV']),
        dict(source=[2, 'output'], target=[12, 'empty']),
        dict(source=[10, 'output'], target=[12, 'sensitivity']),
        #Annular Average
        dict(source=[12, 'ABS'], target=[13, 'ABS']),
        dict(source=[13, 'OneD'], target=[8, 'input']),
        
        
        #dict(source =[9,'COR'],target = [8,'input']),
        #dict(source=[2, 'output'], target=[3, 'input']),
        #dict(source=[3, 'output'], target=[4, 'input']),
        #dict(source=[4, 'output'], target=[5, 'input']),
        #dict(source=[5, 'output'], target=[1, 'input']),

        
        #dict(source =[11,'DIV'],target = [8,'input']),
        ]
    config = dict((n, d['config']) for (n, d) in enumerate(modules))
    template = Template(name='test sans',
                        description='example sans data',
                        modules=modules,
                        wires=wires,
                        instrument=SANS_INS.id,
                        )
    #f = open("/home/elakian/tem.txt","w")
    #f.write("Template: ")
    #f.write( simplejson.dumps(wireit.template_to_wireit_diagram(template)))
    #f.write("\n")
    #f.write("Lang: ")
    #f.write(simplejson.dumps(wireit.instrument_to_wireit_language(SANS_INS))) 
    #f.close()
    print 'TEMPLATE', simplejson.dumps(wireit.template_to_wireit_diagram(template))
    #print 'RAW_INSTRUMENT: ', wireit.instrument_to_wireit_language(SANS_INS)
    print 'LANGUAGE', simplejson.dumps(wireit.instrument_to_wireit_language(SANS_INS))                

    run_template(template, config)
    #get_plottable(template,config,14,'OneD')
    #result = get_plottable(template, config, 14, 'OneD')
    
    #datadir=os.path.join(os.path.dirname(__file__),'ncnr_sample_data')
    #filedict={'empty_1m':os.path.join(datadir,'SILIC001.SA3_SRK_S101'),
              #'empty_4m':os.path.join(datadir,'SILIC002.SA3_SRK_S102'),
              #'empty_cell_1m':os.path.join(datadir,'SILIC003.SA3_SRK_S103'),
              #'blocked_1m':os.path.join(datadir,'SILIC004.SA3_SRK_S104'),
              #'trans_empty_cell_4m':os.path.join(datadir,'SILIC005.SA3_SRK_S105'),
              #'trans_sample_4m':os.path.join(datadir,'SILIC006.SA3_SRK_S106'),
              #'blocked_4m':os.path.join(datadir,'SILIC007.SA3_SRK_S107'),
              #'empty_cell_4m':os.path.join(datadir,'SILIC008.SA3_SRK_S108'),
              #'sample_1m':os.path.join(datadir,'SILIC009.SA3_SRK_S109'),
              #'sample_4m':os.path.join(datadir,'SILIC010.SA3_SRK_S110'),
              #'mask':os.path.join(datadir,'DEFAULT.MASK'),
              #'div':os.path.join(datadir,'PLEX_2NOV2007_NG3.DIV'),
              #}<|MERGE_RESOLUTION|>--- conflicted
+++ resolved
@@ -125,10 +125,6 @@
 
 # Modules
 def correct_dead_time_action(sample_in, empty_cell_in, empty_in, blocked_in, **kwargs):
-<<<<<<< HEAD
-=======
-    print sample_in, empty_cell_in, empty_in, blocked_in
->>>>>>> a75d54e5
     lis = [sample_in[0], empty_cell_in[0], empty_in[0], blocked_in[0]] 
     print "List: ", lis
     #Enter DeadTime parameter eventually
@@ -229,11 +225,8 @@
                  )
 instruments = [SANS_INS]
 for instrument in instruments:
-<<<<<<< HEAD
     register_instrument(instrument)
-=======
-        register_instrument(instrument)
->>>>>>> a75d54e5
+
 # Testing
 if __name__ == '__main__':
 #def TESTING():
