--- conflicted
+++ resolved
@@ -66,7 +66,7 @@
 def load_action(files=None, intent=None):
     print "loading", files
     result = [_load_data(f) for f in files] # not bundles
-<<<<<<< HEAD
+
     global fileList
     fileList = result
     plottable_2D = {
@@ -76,17 +76,6 @@
       'xmax': 128.0,
       'xmin': 0.0,
       'ymin': 0.0,
-=======
-    global fileList 
-    fileList = result
-    plottable_2D = {
-    'z':  fileList[0].data.x.tolist(),
-    'title': 'SAM',
-    'dims': {
-      'xmax': 128.0,
-      'xmin': 0.0, 
-      'ymin': 0.0, 
->>>>>>> 95bac6b1
       'ymax': 128.0,
       'xdim': 128,
       'ydim': 128,
@@ -95,13 +84,9 @@
     'ylabel': 'Y',
     'zlabel': 'Intensity',
 };
-<<<<<<< HEAD
+
     #plottable_2D = json.dumps(plottable_2D)
     #return dict(output=plottable_2D)
-=======
-    plottable_2D = json.dumps(plottable_2D)
-    return dict(output=plottable_2D)
->>>>>>> 95bac6b1
 def _load_data(name):
     print name
     if os.path.splitext(name)[1] == ".DIV":
