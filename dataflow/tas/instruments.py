--- conflicted
+++ resolved
@@ -3,12 +3,6 @@
 """
 import math, os, sys
 
-#Relative imports for use in the larger project
-<<<<<<< HEAD
-'''
-=======
-
->>>>>>> a15e5abf
 from ...reduction.tripleaxis import data_abstraction
 from ..calc import run_template
 from .. import wireit
@@ -215,9 +209,9 @@
 
 # Return a list of triple axis instruments
 if 1:
-	instruments = [BT7]
-	for instrument in instruments:
-	    register_instrument(instrument)
+    instruments = [BT7]
+    for instrument in instruments:
+	register_instrument(instrument)
 
 modules = [
     dict(module="tas.load", position=(10, 20), config={'files':[ROOT_URL.HOMEDIR[:-12]+ 'reduction/tripleaxis/EscanQQ7HorNSF91831.bt7']}),
