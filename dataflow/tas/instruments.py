--- conflicted
+++ resolved
@@ -3,7 +3,6 @@
 """
 import math, os, sys
 
-<<<<<<< HEAD
 from ...reduction.tripleaxis import data_abstraction
 from ..calc import run_template
 from .. import wireit
@@ -47,27 +46,6 @@
 from dataflow.dataflow.modules.tas_volume_correction import volume_correction_module
 
 '''
-=======
-if 0:
-    #relative imports for use in larger project
-    from ...reduction.tripleaxis import data_abstraction
-    from ..calc import run_template
-    from .. import wireit
-    from ... import ROOT_URL
-    from django.utils import simplejson
-    
-    import numpy
-    from .. import config
-    from ..core import Instrument, Data, Template, register_instrument
-    
-    from ..modules.join import join_module
-    from ..modules.scale import scale_module
-    from ..modules.save import save_module
-    from ..modules.tas_load import load_module
-    from ..modules.tas_normalize_monitor import normalize_monitor_module
-    from ..modules.tas_detailed_balance import detailed_balance_module
-    from ..modules.tas_monitor_correction import monitor_correction_module
-    from ..modules.tas_volume_correction import volume_correction_module
 
 if 1:
     #direct imports for use individually (ie running this file)
@@ -90,8 +68,6 @@
     from dataflow.dataflow.modules.tas_detailed_balance import detailed_balance_module
     from dataflow.dataflow.modules.tas_monitor_correction import monitor_correction_module
     from dataflow.dataflow.modules.tas_volume_correction import volume_correction_module
-
->>>>>>> b04ca675
 TAS_DATA = 'data1d.tas'
 data1d = Data(TAS_DATA, data_abstraction.TripleAxis)
 # Reduction operations may refer to data from other objects, but may not
