"""
Triple Axis Spectrometer reduction and analysis modules
"""
import math, os, sys

#Relative imports for use in the larger project
'''
from ...reduction.tripleaxis.data_abstraction import TripleAxis, filereader
from ..calc import run_template
from .. import wireit
from ... import ROOT_URL
from django.utils import simplejson
import numpy

from .. import config
from ..core import Instrument, Datatype, Template, register_instrument

#from dataflow.dataflow.modules.load import load_module
from ..modules.join import join_module
from ..modules.scale import scale_module
from ..modules.save import save_module
from ..modules.tas_normalize_monitor import normalize_monitor_module
from ..modules.tas_detailed_balance import detailed_balance_module
from ..modules.tas_monitor_correction import monitor_correction_module
from ..modules.tas_volume_correction import volume_correction_module
from ..modules.tas_load import load_module
'''
#direct imports for use individually (ie running this file)
sys.path.append(os.path.dirname(os.path.dirname(os.path.dirname(os.path.dirname(os.path.abspath(__file__))))))
from dataflow.reduction.tripleaxis import data_abstraction
from dataflow.dataflow.calc import run_template
from dataflow.dataflow import wireit
from dataflow import ROOT_URL
from django.utils import simplejson

import numpy
from dataflow.dataflow import config
from dataflow.dataflow.core import Instrument, Data, Template, register_instrument
#from dataflow.dataflow.modules.load import load_module
from dataflow.dataflow.modules.join import join_module
from dataflow.dataflow.modules.scale import scale_module
from dataflow.dataflow.modules.save import save_module
from dataflow.dataflow.modules.tas_load import load_module
from dataflow.dataflow.modules.tas_normalize_monitor import normalize_monitor_module
from dataflow.dataflow.modules.tas_detailed_balance import detailed_balance_module
from dataflow.dataflow.modules.tas_monitor_correction import monitor_correction_module
from dataflow.dataflow.modules.tas_volume_correction import volume_correction_module


TAS_DATA = 'data1d.tas'
data1d = Data(TAS_DATA, data_abstraction.TripleAxis)
# Reduction operations may refer to data from other objects, but may not
# modify it.  Instead of modifying, first copy the data and then work on
# the copy.
#
def data_join(files, align):
    # Join code: belongs in reduction.tripleaxis
    #if align != 'x': raise TypeError("Can only align on x for now")
    align = 'x' # Ignore align field for now since our data only has x,y,dy
    new = {}
    #print "files"; pprint(files)
    for f in files:
        for x, y, dy, mon in zip(f['x'], f['y'], f['dy'], f['monitor']):
            if x not in new: new['x'] = (0, 0, 0)
            Sy, Sdy, Smon = new['x']
            new[x] = (y + Sy, dy ** 2 + Sdy, mon + Smon)
    points = []
    for xi in sorted(new.keys()):
        Sy, Sdy, Smon = new[xi]
        points.append((xi, Sy, math.sqrt(Sdy), Smon))
    x, y, dy, mon = zip(*points)

    basename = min(f['name'] for f in files)
    outname = os.path.splitext(basename)[0] + '.join'
    result = {'name': outname, 'x': x, 'y': y, 'dy': dy, 'monitor': mon}
    return result

def data_scale(data, scale):
    x = data['x']
    y = [v * scale for v in data['y']]
    dy = [v * scale for v in data['dy']]
    mon = [v * scale for v in data['monitor']]
    basename = data['name']
    outname = os.path.splitext(basename)[0] + '.scale'
    result = {'name': outname, 'x': x, 'y': y, 'dy': dy, 'monitor': mon}
    return result


# === Component binding ===

def load_action(files=None, intent=None, position=None, xtype=None):
    """Currently set up to load ONLY 1 file"""
    #print "loading", files
    result = [data_abstraction.filereader(f) for f in files]
    return dict(output=result)
    
load = load_module(id='tas.load', datatype=TAS_DATA,
                   version='1.0', action=load_action)

def save_action(input=None, ext=None,xtype=None, position=None):
    # Note that save does not accept inputs from multiple components, so
    # we only need to deal with the bundle, not the list of bundles.
    # This is specified by terminal['multiple'] = False in modules/save.py
    for f in input: _save_one(f, ext)
    return {}
def _save_one(input, ext):
    #pprint(input)
    outname = input['name']
    if ext is not None:
        outname = ".".join([os.path.splitext(outname)[0], ext])
    print "saving", input['name'], 'as', outname
    save_data(input, name=outname)
save_ext = {
    "type":"[string]",
    "label": "Save extension",
    "name": "ext",
    "value": "",
}
save = save_module(id='tas.save', datatype=TAS_DATA,
                   version='1.0', action=save_action,
                   fields=[save_ext])


def join_action(input=None, align=None, xtype=None, position=None):
    # This is confusing because load returns a bundle and join, which can
    # link to multiple loads, has a list of bundles.  So flatten this list.
    # The confusion between bundles and items will bother us continuously,
    # and it is probably best if every filter just operates on and returns
    # bundles, which I do in this example.
    flat = []
    for bundle in input: flat.extend(bundle)
    print "joining on", ", ".join(align)
    #pprint(flat)
    result = [data_join(flat, align)]
    return dict(output=result)
align_field = {
    "type":"[string]",
    "label": "Align on",
    "name": "align",
    "value": "",
}
join = join_module(id='tas.join', datatype=TAS_DATA,
                   version='1.0', action=join_action,
                   fields=[align_field])

def scale_action(input=None, scale=None, xtype=None, position=None):
    # operate on a bundle; need to resolve confusion between bundles and
    # individual inputs
    print "scale by", scale
    if numpy.isscalar(scale): scale = [scale] * len(input)
    flat = []
    for bundle in input: flat.extend(bundle)
    result = [data_scale(f, s) for f, s in zip(flat, scale)]
    return dict(output=result)
scale = scale_module(id='tas.scale', datatype=TAS_DATA,
                     version='1.0', action=scale_action)

#All TripleAxis reductions below require that:
#  'input' be a TripleAxis object (see data_abstraction.py)

def detailed_balance_action(input):
    for tasinstrument in input:
        tasinstrument.detailed_balance()
    return dict(output=input)

def normalize_monitor_action(input, target_monitor):
    #Requires the target monitor value
    for tasinstrument in input:
        tasinstrument.normalize_monitor(target_monitor)
    #result=input[0].get_plottable()
    return dict(output=input)

def monitor_correction_action(input, instrument_name):
    #Requires instrument name, e.g. 'BT7'.  
    #Check monitor_correction_coordinates.txt for available instruments
    for tasinstrument in input:
        tasinstrument.harmonic_monitor_correction()
    return dict(ouput=input)
    
def volume_correction_action(input):
    for tasinstrument in input:
        tasinstrument.resolution_volume_correction()
    return dict(output=input)

normalizemonitor = normalize_monitor_module(id='tas.normalize_monitor', datatype=TAS_DATA,
                                            version='1.0', action=normalize_monitor_action)

detailedbalance = detailed_balance_module(id='tas.detailed_balance', datatype=TAS_DATA,
                                          version='1.0', action=detailed_balance_action)

monitorcorrection = monitor_correction_module(id='tas.monitor_correction', datatype=TAS_DATA,
                                          version='1.0', action=monitor_correction_action)

volumecorrection = volume_correction_module(id='tas.volume_correction', datatype=TAS_DATA,
                                          version='1.0', action=volume_correction_action)


# ==== Instrument definitions ====
BT7 = Instrument(id='ncnr.tas.bt7',
                 name='NCNR BT7',
                 archive=config.NCNR_DATA + '/bt7',
                 menu=[('Input', [load, save]),
                       ('Reduction', [join, scale, normalizemonitor, detailedbalance, 
                                      monitorcorrection, volumecorrection])
                       ],
                 #requires=[config.JSCRIPT + '/tasplot.js'],
                 datatypes=[data1d],
                 )


# Return a list of triple axis instruments
instruments = [BT7]
for instrument in instruments:
    register_instrument(instrument)

modules = [
    dict(module="tas.load", position=(10, 20), config={'files':[ROOT_URL.HOMEDIR[:-12]+ 'reduction/tripleaxis/EscanQQ7HorNSF91831.bt7']}),
    dict(module="tas.normalize_monitor", position=(30, 20), config={'target_monitor': 900000}),
    #dict(module="tas.detailed_balance"),
    #dict(module="tas.monitor_correction"),
    #dict(module="tas.volume_correction"),
    ]
wires = [
    dict(source=[0, 'output'], target=[1, 'input']),
    #dict(source=[1, 'output'], target=[2, 'input']),
    ]
config = [
    {},
    {},
    #{},
    #{'instrument_name': 'BT7'},
    #{}
    ]
template = Template(name='test reduction',
                    description='example reduction diagram',
                    modules=modules,
                    wires=wires,
                    instrument=BT7.id,
                    )


# the actual call to perform the reduction
def TAS_RUN():
    result = run_template(template, config)
    '''
    print 'in TAS'
    for key, value in result.iteritems():
	for i in range(len(value['output'])):
		if not type(value['output'][i])==type({}):
        		value['output'][i] = value['output'][i].get_plottable()
    print result
    '''
    return result
<<<<<<< HEAD
hi=TAS_RUN()
print 'template: ', simplejson.dumps(wireit.template_to_wireit_diagram(template))
=======
#hi=TAS_RUN()
#print 'template: ', simplejson.dumps(wireit.template_to_wireit_diagram(template))
>>>>>>> b1e2d490
#print ROOT_URL.REPO_ROOT, ROOT_URL.HOMEDIR
print simplejson.dumps(wireit.instrument_to_wireit_language(BT7))
print "done"<|MERGE_RESOLUTION|>--- conflicted
+++ resolved
@@ -251,13 +251,10 @@
     print result
     '''
     return result
-<<<<<<< HEAD
+
+
 hi=TAS_RUN()
-print 'template: ', simplejson.dumps(wireit.template_to_wireit_diagram(template))
-=======
-#hi=TAS_RUN()
 #print 'template: ', simplejson.dumps(wireit.template_to_wireit_diagram(template))
->>>>>>> b1e2d490
 #print ROOT_URL.REPO_ROOT, ROOT_URL.HOMEDIR
 print simplejson.dumps(wireit.instrument_to_wireit_language(BT7))
 print "done"