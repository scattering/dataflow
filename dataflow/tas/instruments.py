"""
Triple Axis Spectrometer reduction and analysis modules
"""
import math, os, sys, types

<<<<<<< HEAD
if 0:
    #relative imports for use in larger project
    from ...reduction.tripleaxis import data_abstraction
    from ..calc import run_template
    from .. import wireit
    from ... import ROOT_URL
    from django.utils import simplejson
    
    import numpy
    from .. import config
    from ..core import Instrument, Data, Template, register_instrument
    
    from ..modules.join import join_module
    from ..modules.scale import scale_module
    from ..modules.save import save_module
    from ..modules.tas_load import load_module
    from ..modules.tas_normalize_monitor import normalize_monitor_module
    from ..modules.tas_detailed_balance import detailed_balance_module
    from ..modules.tas_monitor_correction import monitor_correction_module
    from ..modules.tas_volume_correction import volume_correction_module
    from ...apps.tracks.models import File
=======
from ...reduction.tripleaxis import data_abstraction
from ..calc import run_template
from .. import wireit
from ... import ROOT_URL
from django.utils import simplejson
import numpy

from .. import config
from ..core import Instrument, Data, Template, register_instrument

#from dataflow.dataflow.modules.load import load_module
from ..modules.join import join_module
from ..modules.scale import scale_module
from ..modules.save import save_module
from ..modules.tas_load import load_module
from ..modules.tas_normalize_monitor import normalize_monitor_module
from ..modules.tas_detailed_balance import detailed_balance_module
from ..modules.tas_monitor_correction import monitor_correction_module
from ..modules.tas_volume_correction import volume_correction_module
from ...apps.tracks.models import File
'''
#direct imports for use individually (ie running this file)
sys.path.append(os.path.dirname(os.path.dirname(os.path.dirname(os.path.dirname(os.path.abspath(__file__))))))
from dataflow.reduction.tripleaxis import data_abstraction
from dataflow.dataflow.calc import run_template
from dataflow.dataflow import wireit
from dataflow import ROOT_URL
from django.utils import simplejson

import numpy
from dataflow.dataflow import config
from dataflow.dataflow.core import Instrument, Data, Template, register_instrument
#from dataflow.dataflow.modules.load import load_module
from dataflow.dataflow.modules.join import join_module
from dataflow.dataflow.modules.scale import scale_module
from dataflow.dataflow.modules.save import save_module
from dataflow.dataflow.modules.tas_load import load_module
from dataflow.dataflow.modules.tas_normalize_monitor import normalize_monitor_module
from dataflow.dataflow.modules.tas_detailed_balance import detailed_balance_module
from dataflow.dataflow.modules.tas_monitor_correction import monitor_correction_module
from dataflow.dataflow.modules.tas_volume_correction import volume_correction_module

'''
>>>>>>> 8c886dbc

if 1:
    #direct imports for use individually (ie running this file)
    sys.path.append(os.path.dirname(os.path.dirname(os.path.dirname(os.path.dirname(os.path.abspath(__file__))))))
    from dataflow.reduction.tripleaxis import data_abstraction
    from dataflow.dataflow.calc import run_template
    from dataflow.dataflow import wireit
    from dataflow import ROOT_URL
    from django.utils import simplejson
    
    import numpy
    from dataflow.dataflow import config
    from dataflow.dataflow.core import Instrument, Data, Template, register_instrument

    from dataflow.dataflow.modules.join import join_module
    from dataflow.dataflow.modules.scale import scale_module
    from dataflow.dataflow.modules.save import save_module
    from dataflow.dataflow.modules.tas_load import load_module
    from dataflow.dataflow.modules.tas_normalize_monitor import normalize_monitor_module
    from dataflow.dataflow.modules.tas_detailed_balance import detailed_balance_module
    from dataflow.dataflow.modules.tas_monitor_correction import monitor_correction_module
    from dataflow.dataflow.modules.tas_volume_correction import volume_correction_module
<<<<<<< HEAD
    from dataflow.apps.tracks.models import File

=======
>>>>>>> 8c886dbc
TAS_DATA = 'data1d.tas'
data1d = Data(TAS_DATA, data_abstraction.TripleAxis)
# Reduction operations may refer to data from other objects, but may not
# modify it.  Instead of modifying, first copy the data and then work on
# the copy.
#
#def data_join(files, align):
    ## Join code: belongs in reduction.tripleaxis
    ##if align != 'x': raise TypeError("Can only align on x for now")
    #align = 'x' # Ignore align field for now since our data only has x,y,dy
    #new = {}
    ##print "files"; pprint(files)
    #for f in files:
        #for x, y, dy, mon in zip(f['x'], f['y'], f['dy'], f['monitor']):
            #if x not in new: new['x'] = (0, 0, 0)
            #Sy, Sdy, Smon = new['x']
            #new[x] = (y + Sy, dy ** 2 + Sdy, mon + Smon)
    #points = []
    #for xi in sorted(new.keys()):
        #Sy, Sdy, Smon = new[xi]
        #points.append((xi, Sy, math.sqrt(Sdy), Smon))
    #x, y, dy, mon = zip(*points)

    #basename = min(f['name'] for f in files)
    #outname = os.path.splitext(basename)[0] + '.join'
    #result = {'name': outname, 'x': x, 'y': y, 'dy': dy, 'monitor': mon}
    #return result

def data_scale(data, scale):
    x = data['x']
    y = [v * scale for v in data['y']]
    dy = [v * scale for v in data['dy']]
    mon = [v * scale for v in data['monitor']]
    basename = data['name']
    outname = os.path.splitext(basename)[0] + '.scale'
    result = {'name': outname, 'x': x, 'y': y, 'dy': dy, 'monitor': mon}
    return result


# === Component binding ===

def load_action(files=None, intent=None, position=None, xtype=None, **kwargs):
    """Currently set up to load ONLY 1 file"""
    #print "loading", files
<<<<<<< HEAD
=======
    print 'FRIENDLY FILE', File.objects.get(name=files[0].split('/')[-1]).friendly_name
>>>>>>> 8c886dbc
    result = [data_abstraction.filereader(f, File.objects.get(name=f.split('/')[-1]).friendly_name) for f in files]
    return dict(output=result)

load = load_module(id='tas.load', datatype=TAS_DATA,
                   version='1.0', action=load_action,)

def save_action(input=None, ext=None,xtype=None, position=None, **kwargs):
    # Note that save does not accept inputs from multiple components, so
    # we only need to deal with the bundle, not the list of bundles.
    # This is specified by terminal['multiple'] = False in modules/save.py
    for f in input: _save_one(f, ext)
    return {}
def _save_one(input, ext):
    #pprint(input)
    outname = input['name']
    if ext is not None:
        outname = ".".join([os.path.splitext(outname)[0], ext])
    print "saving", input['name'], 'as', outname
    save_data(input, name=outname)
save_ext = {
    "type":"[string]",
    "label": "Save extension",
    "name": "ext",
    "value": "",
}
save = save_module(id='tas.save', datatype=TAS_DATA,
                   version='1.0', action=save_action,
                   fields=[save_ext])


def join_action(input,**kwargs):
    # This is confusing because load returns a bundle and join, which can
    # link to multiple loads, has a list of bundles.  So flatten this list.
    # The confusion between bundles and items will bother us continuously,
    # and it is probably best if every filter just operates on and returns
    # bundles, which I do in this example.
    joinedtas = None
    for tas in input:
        if joinedtas==None:
            joinedtas=tas
        else:
            joinedtas=data_abstraction.join(joinedtas,tas)

    return dict(output=[joinedtas])

join = join_module(id='tas.join', datatype=TAS_DATA,
                   version='1.0', action=join_action)

def scale_action(input=None, scale=1.0, xtype=None, position=None, **kwargs):
    # operate on a bundle; need to resolve confusion between bundles and
    # individual inputs
    #TODO --- old code, probably won't run!
    if numpy.isscalar(scale): scale = [scale] * len(input)
    flat = []
    for bundle in input:
        if type(bundle) is types.ListType:
            flat.extend(bundle)
        else: # we're not a bundle at all!
            flat.append(bundle)
    result = [data_scale(f, s) for f, s in zip(flat, scale)]
    return dict(output=result)
scale = scale_module(id='tas.scale', datatype=TAS_DATA,
                     version='1.0', action=scale_action)

#All TripleAxis reductions below require that:
#  'input' be a TripleAxis object (see data_abstraction.py)

def detailed_balance_action(input, **kwargs):
    for tasinstrument in input:
        tasinstrument.detailed_balance()
    return dict(output=input)

def normalize_monitor_action(input, target_monitor, **kwargs):
    #Requires the target monitor value
    for tasinstrument in input:
        tasinstrument.normalize_monitor(target_monitor)
    #result=input[0].get_plottable()
    return dict(output=input)

def monitor_correction_action(input, instrument_name, **kwargs):
    #Requires instrument name, e.g. 'BT7'.  
    #Check monitor_correction_coordinates.txt for available instruments
    for tasinstrument in input:
        tasinstrument.harmonic_monitor_correction()
    return dict(ouput=input)

def volume_correction_action(input, **kwargs):
    for tasinstrument in input:
        tasinstrument.resolution_volume_correction()
    return dict(output=input)

normalizemonitor = normalize_monitor_module(id='tas.normalize_monitor', datatype=TAS_DATA,
                                            version='1.0', action=normalize_monitor_action)

detailedbalance = detailed_balance_module(id='tas.detailed_balance', datatype=TAS_DATA,
                                          version='1.0', action=detailed_balance_action)

monitorcorrection = monitor_correction_module(id='tas.monitor_correction', datatype=TAS_DATA,
                                              version='1.0', action=monitor_correction_action)

volumecorrection = volume_correction_module(id='tas.volume_correction', datatype=TAS_DATA,
                                            version='1.0', action=volume_correction_action)


# ==== Instrument definitions ====
BT7 = Instrument(id='ncnr.tas.bt7',
                 name='NCNR BT7',
                 archive=config.NCNR_DATA + '/bt7',
                 menu=[('Input', [load, save]),
                       ('Reduction', [join, scale, normalizemonitor, detailedbalance, 
                                      monitorcorrection, volumecorrection])
                       ],
                 #requires=[config.JSCRIPT + '/tasplot.js'],
                 datatypes=[data1d],
                 )


# Return a list of triple axis instruments
if 1:
    instruments = [BT7]
    for instrument in instruments:
        register_instrument(instrument)


if 1:
    modules = [
        dict(module="tas.load", position=(10, 20), config={'files':[ROOT_URL.HOMEDIR[:-12]+ 'reduction/tripleaxis/EscanQQ7HorNSF91831.bt7']}),
        dict(module="tas.normalize_monitor", position=(30, 20), config={'target_monitor': 165000}),
        #dict(module="tas.detailed_balance"),
        #dict(module="tas.monitor_correction"),
        #dict(module="tas.volume_correction"),
    ]
    wires = [
        dict(source=[0, 'output'], target=[1, 'input']),
        #dict(source=[1, 'output'], target=[2, 'input']),
    ]
    config = {}

    template = Template(name='test reduction',
                        description='example reduction diagram',
                        modules=modules,
                        wires=wires,
                        instrument=BT7.id,
                        )


# the actual call to perform the reduction

def TAS_RUN():
    result = run_template(template, config)
    '''
    print 'in TAS'
    for key, value in result.iteritems():
	for i in range(len(value['output'])):
		if not type(value['output'][i])==type({}):
        		value['output'][i] = value['output'][i].get_plottable()
    print result
    '''
    return result


if __name__=="__main__":
    hi=TAS_RUN()
    print 'template: ', simplejson.dumps(wireit.template_to_wireit_diagram(template))
    #print ROOT_URL.REPO_ROOT, ROOT_URL.HOMEDIR
    print 'language',simplejson.dumps(wireit.instrument_to_wireit_language(BT7))
    print "done"<|MERGE_RESOLUTION|>--- conflicted
+++ resolved
@@ -3,29 +3,6 @@
 """
 import math, os, sys, types
 
-<<<<<<< HEAD
-if 0:
-    #relative imports for use in larger project
-    from ...reduction.tripleaxis import data_abstraction
-    from ..calc import run_template
-    from .. import wireit
-    from ... import ROOT_URL
-    from django.utils import simplejson
-    
-    import numpy
-    from .. import config
-    from ..core import Instrument, Data, Template, register_instrument
-    
-    from ..modules.join import join_module
-    from ..modules.scale import scale_module
-    from ..modules.save import save_module
-    from ..modules.tas_load import load_module
-    from ..modules.tas_normalize_monitor import normalize_monitor_module
-    from ..modules.tas_detailed_balance import detailed_balance_module
-    from ..modules.tas_monitor_correction import monitor_correction_module
-    from ..modules.tas_volume_correction import volume_correction_module
-    from ...apps.tracks.models import File
-=======
 from ...reduction.tripleaxis import data_abstraction
 from ..calc import run_template
 from .. import wireit
@@ -69,7 +46,6 @@
 from dataflow.dataflow.modules.tas_volume_correction import volume_correction_module
 
 '''
->>>>>>> 8c886dbc
 
 if 1:
     #direct imports for use individually (ie running this file)
@@ -92,11 +68,7 @@
     from dataflow.dataflow.modules.tas_detailed_balance import detailed_balance_module
     from dataflow.dataflow.modules.tas_monitor_correction import monitor_correction_module
     from dataflow.dataflow.modules.tas_volume_correction import volume_correction_module
-<<<<<<< HEAD
-    from dataflow.apps.tracks.models import File
-
-=======
->>>>>>> 8c886dbc
+
 TAS_DATA = 'data1d.tas'
 data1d = Data(TAS_DATA, data_abstraction.TripleAxis)
 # Reduction operations may refer to data from other objects, but may not
@@ -141,10 +113,7 @@
 def load_action(files=None, intent=None, position=None, xtype=None, **kwargs):
     """Currently set up to load ONLY 1 file"""
     #print "loading", files
-<<<<<<< HEAD
-=======
     print 'FRIENDLY FILE', File.objects.get(name=files[0].split('/')[-1]).friendly_name
->>>>>>> 8c886dbc
     result = [data_abstraction.filereader(f, File.objects.get(name=f.split('/')[-1]).friendly_name) for f in files]
     return dict(output=result)
 
