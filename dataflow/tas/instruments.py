--- conflicted
+++ resolved
@@ -93,19 +93,13 @@
 def load_action(files=None, intent=None, position=None, xtype=None, **kwargs):
     """Currently set up to load ONLY 1 file"""
     #print "loading", files
-<<<<<<< HEAD
-    #print 'FRIENDLY FILE', File.objects.get(name=files[0].split('/')[-1]).friendly_name
-    #result = [data_abstraction.filereader(f, File.objects.get(name=f.split('/')[-1]).friendly_name) for f in files]
-    #return dict(output=result)
-    pass
-=======
+
     print 'FRIENDLY FILE', File.objects.get(name=files[0].split('/')[-1]).friendly_name
     print "/home/brendan/dataflow/reduction/tripleaxis/spins_data/" + File.objects.get(name=files[0].split('/')[-1]).friendly_name
     result = [data_abstraction.filereader(f, friendly_name="/home/brendan/dataflow/reduction/tripleaxis/spins_data/" + File.objects.get(name=f.split('/')[-1]).friendly_name) for f in files]
     print "done loading"
     return dict(output=result)
     #pass
->>>>>>> fac49f81
 load = load_module(id='tas.load', datatype=TAS_DATA,
                    version='1.0', action=load_action,)
 
