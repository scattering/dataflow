"""
Offspecular reflectometry reduction modules
"""
import os, sys, simplejson
dir = os.path.dirname(os.path.dirname(os.path.dirname(os.path.dirname(os.path.abspath(__file__)))))
sys.path.append(dir)

# left here for testing purposes
# python uses __name__ for relative imports so I cannot use
# the ... in place of dataflow when testing
<<<<<<< HEAD
from dataflow.dataflow import config
from dataflow.dataflow.calc import run_template, get_plottable, calc_single
from dataflow.dataflow.core import Data, Instrument, Template, register_instrument
from dataflow.dataflow.modules.load import load_module
from dataflow.dataflow.modules.save import save_module
from dataflow.dataflow.offspecular.modules.combine import combine_module
from dataflow.dataflow.offspecular.modules.autogrid import autogrid_module
from dataflow.dataflow.offspecular.modules.offset import offset_module
from dataflow.dataflow.offspecular.modules.wiggle import wiggle_module
from dataflow.dataflow.offspecular.modules.pixels_two_theta import pixels_two_theta_module
from dataflow.dataflow.offspecular.modules.two_theta_qxqz import two_theta_qxqz_module
from dataflow.dataflow.offspecular.modules.load_he3_analyzer_collection import load_he3_module
from dataflow.dataflow.offspecular.modules.append_polarization_matrix import append_polarization_matrix_module
from dataflow.dataflow.offspecular.modules.combine_polarized import combine_polarized_module
from dataflow.dataflow.offspecular.modules.polarization_correct import polarization_correct_module
from dataflow.dataflow.offspecular.modules.timestamps import timestamp_module
from dataflow.reduction.offspecular.filters import *
from dataflow.reduction.offspecular.he3analyzer import *
from dataflow.reduction.offspecular.FilterableMetaArray import FilterableMetaArray
=======
TESTING = 1
if TESTING:
    from dataflow.dataflow import config
    from dataflow.dataflow.calc import run_template, get_plottable, calc_single
    from dataflow.dataflow.core import Data, Instrument, Template, register_instrument
    from dataflow.dataflow.modules.load import load_module
    from dataflow.dataflow.modules.save import save_module
    from dataflow.dataflow.offspecular.modules.combine import combine_module
    from dataflow.dataflow.offspecular.modules.autogrid import autogrid_module
    from dataflow.dataflow.offspecular.modules.offset import offset_module
    from dataflow.dataflow.offspecular.modules.wiggle import wiggle_module
    from dataflow.dataflow.offspecular.modules.pixels_two_theta import pixels_two_theta_module
    from dataflow.dataflow.offspecular.modules.two_theta_qxqz import two_theta_qxqz_module
    from dataflow.dataflow.offspecular.modules.load_he3_analyzer_collection import load_he3_module
    from dataflow.dataflow.offspecular.modules.append_polarization_matrix import append_polarization_matrix_module
    from dataflow.dataflow.offspecular.modules.combine_polarized import combine_polarized_module
    from dataflow.dataflow.offspecular.modules.polarization_correct import polarization_correct_module
    from dataflow.reduction.offspecular.filters import *
    from dataflow.reduction.offspecular.he3analyzer import *
    from dataflow.reduction.offspecular.FilterableMetaArray import FilterableMetaArray
else:
    from .. import config
    from ..calc import run_template, get_plottable, calc_single
    from ..core import Data, Instrument, Template, register_instrument
    from ..modules.load import load_module
    from ..modules.save import save_module
    from ..offspecular.modules.combine import combine_module
    from ..offspecular.modules.autogrid import autogrid_module
    from ..offspecular.modules.offset import offset_module
    from ..offspecular.modules.wiggle import wiggle_module
    from ..offspecular.modules.pixels_two_theta import pixels_two_theta_module
    from ..offspecular.modules.two_theta_qxqz import two_theta_qxqz_module
    from ..offspecular.modules.load_he3_analyzer_collection import load_he3_module
    from ..offspecular.modules.append_polarization_matrix import append_polarization_matrix_module
    from ..offspecular.modules.combine_polarized import combine_polarized_module
    from ..offspecular.modules.polarization_correct import polarization_correct_module
    from ..offspecular.filters import *
    from ..offspecular.he3analyzer import *
    from ...reduction.offspecular.FilterableMetaArray import FilterableMetaArray
>>>>>>> 7c021550

OSPEC_DATA = 'data2d.ospec'
data2d = Data(OSPEC_DATA, FilterableMetaArray)
OSPEC_DATA_HE3 = OSPEC_DATA + '.he3'
datahe3 = Data(OSPEC_DATA_HE3, He3AnalyzerCollection)

# Load module
def load_action(files=[], intent='', auto_PolState=False, PolStates=[], **kwargs):
    print "loading", files
    if len(PolStates) < len(files):
        PolStates += [''] * (len(files) - len(PolStates))
    result = [_load_data(f, auto_PolState, state) for f, state in zip(files, PolStates)] # not bundles
    return dict(output=result)
def _load_data(name, auto_PolState, PolState):
    (dirName, fileName) = os.path.split(name)
    return LoadICPData(fileName, path=dirName, auto_PolState=auto_PolState, PolState=PolState)
auto_PolState_field = {
        "type":"bool",
        "label": "Auto-polstate",
        "name": "auto_PolState",
        "value": False,
}
PolStates_field = {
        "type":"list",
        "label": "PolStates",
        "name": "PolStates",
        "value": [],
}
load = load_module(id='ospec.load', datatype=OSPEC_DATA,
                   version='1.0', action=load_action, fields=[auto_PolState_field, PolStates_field])

# Save module
def save_action(input=[], ext=None, **kwargs):
    for index, f in enumerate(input): _save_one(f, ext, index) # not bundles
    return {}
def _save_one(input, ext, index):
    default_filename = "default.cg1"
    # modules like autogrid return MetaArrays that don't have filenames
    outname = initname = input._info[-1]["path"] + "/" + input._info[-1].get("filename", default_filename)
    if ext is not None:
        outname = ".".join([os.path.splitext(outname)[0] + str(index), ext])
    print "saving", initname, 'as', outname
    input.write(outname)
save = save_module(id='ospec.save', datatype=OSPEC_DATA,
                   version='1.0', action=save_action)

# Autogrid module
def autogrid_action(input=[], extra_grid_point=True, min_step=1e-10, **kwargs):
    print "gridding"
    return dict(output=[Autogrid().apply(input, extra_grid_point=extra_grid_point, min_step=min_step)])
autogrid = autogrid_module(id='ospec.grid', datatype=OSPEC_DATA,
                   version='1.0', action=autogrid_action)

# Combine module
def combine_action(input_data=[], input_grid=None, **kwargs):
    print "joining"
    output_grid = None
    if input_grid != None:
        output_grid = input_grid[0]
    return dict(output=[Combine().apply(input_data, grid=output_grid)])
combine = combine_module(id='ospec.combine', datatype=OSPEC_DATA, version='1.0', action=combine_action)

# Offset module
def offset_action(input=[], offsets={}, **kwargs):
    print "offsetting"
    return dict(output=CoordinateOffset().apply(input, offsets=offsets))
offset = offset_module(id='ospec.offset', datatype=OSPEC_DATA, version='1.0', action=offset_action)

# Wiggle module
def wiggle_action(input=[], amp=0.14, **kwargs):
    print "wiggling"
    return dict(output=WiggleCorrection().apply(input, amp=amp))
wiggle = wiggle_module(id='ospec.wiggle', datatype=OSPEC_DATA, version='1.0', action=wiggle_action)

# Pixels to two theta module
def pixels_two_theta_action(input=[], pixels_per_degree=80.0, qzero_pixel=309, instr_resolution=1e-6, **kwargs):
    print "converting pixels to two theta"
    result = PixelsToTwotheta().apply(input, pixels_per_degree=pixels_per_degree, qzero_pixel=qzero_pixel, instr_resolution=instr_resolution)
    return dict(output=result)
pixels_two_theta = pixels_two_theta_module(id='ospec.twotheta', datatype=OSPEC_DATA, version='1.0', action=pixels_two_theta_action)

# Two theta to qxqz module
def two_theta_qxqz_action(input=[], output_grid=None, wavelength=5.0, **kwargs):
    print "converting theta and two theta to qx and qz"
    grid = None
    if output_grid != None:
        grid = output_grid[0]
    result = ThetaTwothetaToQxQz().apply(input, output_grid=grid, wavelength=wavelength)
    return dict(output=result)
two_theta_qxqz = two_theta_qxqz_module(id='ospec.qxqz', datatype=OSPEC_DATA, version='1.0', action=two_theta_qxqz_action)

# ======== Polarization modules ===========

# Load he3 module
def load_he3_action(files=[], cells=[]):
    print "loading he3", files
    if len(cells) < len(files):
        cells += [[]] * (len(files) - len(cells))
    result = [_load_he3_data(f, cell) for f, cell in zip(files, cells)]
    return dict(output=result)
def _load_he3_data(name, cells):
    (dirName, fileName) = os.path.split(name)
    return He3AnalyzerCollection(filename=fileName, path=dirName, cells=cells)
load_he3 = load_he3_module(id='ospec.loadhe3', datatype=OSPEC_DATA_HE3,
                   version='1.0', action=load_he3_action)

# Append polarization matrix module
def append_polarization_matrix_action(input=[], he3cell=None):
    print "appending polarization matrix"
    he3analyzer = None
    if he3cell != None: # should always be true; he3cell is now required
        he3analyzer = he3cell[0]
    return dict(output=AppendPolarizationMatrix().apply(input, he3cell=he3analyzer))
append_polarization = append_polarization_matrix_module(id='ospec.append', datatype=OSPEC_DATA,
                    cell_datatype=OSPEC_DATA_HE3, version='1.0', action=append_polarization_matrix_action)

# Combine polarized module
def combine_polarized_action(input=[], grid=None):
    print "combining polarized"
    output_grid = None
    if grid != None:
        output_grid = grid[0]
    return dict(output=CombinePolarized().apply(input, grid=output_grid))
combine_polarized = combine_polarized_module(id='ospec.comb_polar', datatype=OSPEC_DATA,
                                             version='1.0', action=combine_polarized_action)

# Polarization correction module
def polarization_correct_action(input=[], assumptions=0, auto_assumptions=True):
    print "polarization correction"
    return dict(output=PolarizationCorrect().apply(input, assumptions=assumptions, auto_assumptions=auto_assumptions)) 
correct_polarized = polarization_correct_module(id='ospec.corr_polar', datatype=OSPEC_DATA,
                                             version='1.0', action=polarization_correct_action)

def timestamp_action(input=[], timestamp_file='end_times.json', override_existing=False):
    print "stamping times"
    return dict(output=InsertTimestamps().apply(input, timestamp_file=timestamp_file, override_existing=override_existing))
timestamp = timestamp_module(id='ospec.timestamp', datatype=OSPEC_DATA,
                             version='1.0', action=timestamp_action)

#Instrument definitions
ANDR = Instrument(id='ncnr.ospec.andr',
                 name='NCNR ANDR',
                 archive=config.NCNR_DATA + '/andr',
                 menu=[('Input', [load, save]),
                       ('Reduction', [autogrid, combine, offset, wiggle, pixels_two_theta, two_theta_qxqz]),
                       ('Polarization reduction', [load_he3, timestamp, append_polarization, combine_polarized, correct_polarized]),
                       ],
                 requires=[config.JSCRIPT + '/ospecplot.js'],
                 datatypes=[data2d, datahe3],
                 )
instrmnts = [ANDR]
for instrument in instrmnts:
    register_instrument(instrument)

# Testing
if __name__ == '__main__':
    polarized = False
    if not polarized:
        path, ext = dir + '/dataflow/sampledata/ANDR/sabc/Isabc20', '.cg1'
        files = [path + str(i + 1).zfill(2) + ext for i in range(1, 12)]
        modules = [
            dict(module="ospec.load", position=(50, 50),
                 config={'files': files, 'intent': 'signal'}),
            dict(module="ospec.save", position=(650, 350), config={'ext': 'dat'}),
            dict(module="ospec.combine", position=(150, 100), config={}),
            dict(module="ospec.offset", position=(250, 150), config={'offsets':{'theta':0}}),
            dict(module="ospec.wiggle", position=(350, 200), config={}),
            dict(module="ospec.twotheta", position=(450, 250), config={}),
            dict(module="ospec.qxqz", position=(550, 300), config={}),
            dict(module="ospec.grid", position=(600, 350), config={}),
        ]
        wires = [
            dict(source=[0, 'output'], target=[4, 'input']),
            dict(source=[4, 'output'], target=[3, 'input']),
            dict(source=[3, 'output'], target=[5, 'input']),
            dict(source=[5, 'output'], target=[2, 'input']),
            dict(source=[5, 'output'], target=[7, 'input']),
            dict(source=[7, 'output'], target=[2, 'input_data']),
            dict(source=[2, 'output'], target=[6, 'input']),
            dict(source=[6, 'output'], target=[1, 'input']),
        ]
    else:
        path, ext = dir + '/dataflow/sampledata/ANDR/cshape_121609/Iremun00', ['.ca1', '.cb1']
        files = [path + str(i + 1) + extension for i in range(0, 7) for extension in ext if i != 2]
        pols = simplejson.load(open(dir + '/dataflow/sampledata/ANDR/cshape_121609/file_catalog.json', 'r'))
        pol_states = [pols[os.path.split(file)[-1]]['polarization'] for file in files]
        modules = [
            dict(module="ospec.load", position=(50, 50),
                 config={'files': files, 'intent': 'signal', 'PolStates':pol_states}),
            dict(module="ospec.timestamp", position=(60, 60), config={'timestamp_file':'end_times.json'}),
            dict(module="ospec.loadhe3", position=(60, 60), config={'files':[dir + '/dataflow/sampledata/ANDR/cshape_121609/He3Cells.json']}),
            dict(module="ospec.save", position=(650, 350), config={'ext': 'dat'}),
            dict(module="ospec.comb_polar", position=(150, 100), config={}),
            dict(module="ospec.append", position=(250, 150), config={}),
            dict(module="ospec.corr_polar", position=(350, 200), config={}),
            dict(module="ospec.grid", position=(600, 350), config={}),
        ]
        wires = [
<<<<<<< HEAD
            dict(source=[0, 'output'], target=[1, 'input']),
            dict(source=[1, 'output'], target=[5, 'input']),
            dict(source=[2, 'output'], target=[5, 'he3cell']),
            dict(source=[5, 'output'], target=[4, 'input']),
            dict(source=[5, 'output'], target=[7, 'input']),
            dict(source=[7, 'output'], target=[4, 'grid']),
            dict(source=[4, 'output'], target=[6, 'input']),
            dict(source=[6, 'output'], target=[3, 'input']),
=======
            dict(source=[0, 'output'], target=[4, 'input']),
            dict(source=[4, 'output'], target=[3, 'input']),
            dict(source=[3, 'output'], target=[5, 'input']),
            dict(source=[5, 'output'], target=[2, 'input_data']),
            dict(source=[5, 'output'], target=[7, 'input']),
            dict(source=[7, 'output'], target=[2, 'input_grid']),
            dict(source=[2, 'output'], target=[6, 'input']),
            dict(source=[6, 'output'], target=[1, 'input']),
>>>>>>> 7c021550
        ]
    config = [d['config'] for d in modules]
    template = Template(name='test ospec',
                        description='example ospec diagram',
                        modules=modules,
                        wires=wires,
                        instrument=ANDR.id,
                        )
    #result = run_template(template, config)
    #print "Starting again. This time should be A LOT quicker (if the server was empty at runtime)."
    #result2 = run_template(template, config)
    nodenum = template.order()[-2]
    terminal = 'output'
    result = get_plottable(template, config, nodenum, terminal)
    #print "Writing to files"
    #for nodenum, plottable in result.items():
    #    for terminal_id, plot in plottable.items():
    #        with open('data/' + terminal_id + "_" + str(nodenum) + ".txt", "w") as f:
    #            for format in plot:
    #                f.write(format + "\n")
    with open('data/' + terminal + "_" + str(nodenum) + ".txt", "w") as f:
        for format in result:
            f.write(format + "\n")
    print "Done"<|MERGE_RESOLUTION|>--- conflicted
+++ resolved
@@ -8,27 +8,6 @@
 # left here for testing purposes
 # python uses __name__ for relative imports so I cannot use
 # the ... in place of dataflow when testing
-<<<<<<< HEAD
-from dataflow.dataflow import config
-from dataflow.dataflow.calc import run_template, get_plottable, calc_single
-from dataflow.dataflow.core import Data, Instrument, Template, register_instrument
-from dataflow.dataflow.modules.load import load_module
-from dataflow.dataflow.modules.save import save_module
-from dataflow.dataflow.offspecular.modules.combine import combine_module
-from dataflow.dataflow.offspecular.modules.autogrid import autogrid_module
-from dataflow.dataflow.offspecular.modules.offset import offset_module
-from dataflow.dataflow.offspecular.modules.wiggle import wiggle_module
-from dataflow.dataflow.offspecular.modules.pixels_two_theta import pixels_two_theta_module
-from dataflow.dataflow.offspecular.modules.two_theta_qxqz import two_theta_qxqz_module
-from dataflow.dataflow.offspecular.modules.load_he3_analyzer_collection import load_he3_module
-from dataflow.dataflow.offspecular.modules.append_polarization_matrix import append_polarization_matrix_module
-from dataflow.dataflow.offspecular.modules.combine_polarized import combine_polarized_module
-from dataflow.dataflow.offspecular.modules.polarization_correct import polarization_correct_module
-from dataflow.dataflow.offspecular.modules.timestamps import timestamp_module
-from dataflow.reduction.offspecular.filters import *
-from dataflow.reduction.offspecular.he3analyzer import *
-from dataflow.reduction.offspecular.FilterableMetaArray import FilterableMetaArray
-=======
 TESTING = 1
 if TESTING:
     from dataflow.dataflow import config
@@ -46,6 +25,7 @@
     from dataflow.dataflow.offspecular.modules.append_polarization_matrix import append_polarization_matrix_module
     from dataflow.dataflow.offspecular.modules.combine_polarized import combine_polarized_module
     from dataflow.dataflow.offspecular.modules.polarization_correct import polarization_correct_module
+    from dataflow.dataflow.offspecular.modules.timestamps import timestamp_module
     from dataflow.reduction.offspecular.filters import *
     from dataflow.reduction.offspecular.he3analyzer import *
     from dataflow.reduction.offspecular.FilterableMetaArray import FilterableMetaArray
@@ -68,7 +48,6 @@
     from ..offspecular.filters import *
     from ..offspecular.he3analyzer import *
     from ...reduction.offspecular.FilterableMetaArray import FilterableMetaArray
->>>>>>> 7c021550
 
 OSPEC_DATA = 'data2d.ospec'
 data2d = Data(OSPEC_DATA, FilterableMetaArray)
@@ -225,7 +204,7 @@
 
 # Testing
 if __name__ == '__main__':
-    polarized = False
+    polarized = True
     if not polarized:
         path, ext = dir + '/dataflow/sampledata/ANDR/sabc/Isabc20', '.cg1'
         files = [path + str(i + 1).zfill(2) + ext for i in range(1, 12)]
@@ -244,9 +223,9 @@
             dict(source=[0, 'output'], target=[4, 'input']),
             dict(source=[4, 'output'], target=[3, 'input']),
             dict(source=[3, 'output'], target=[5, 'input']),
-            dict(source=[5, 'output'], target=[2, 'input']),
+            dict(source=[5, 'output'], target=[2, 'input_data']),
             dict(source=[5, 'output'], target=[7, 'input']),
-            dict(source=[7, 'output'], target=[2, 'input_data']),
+            dict(source=[7, 'output'], target=[2, 'input_grid']),
             dict(source=[2, 'output'], target=[6, 'input']),
             dict(source=[6, 'output'], target=[1, 'input']),
         ]
@@ -267,7 +246,6 @@
             dict(module="ospec.grid", position=(600, 350), config={}),
         ]
         wires = [
-<<<<<<< HEAD
             dict(source=[0, 'output'], target=[1, 'input']),
             dict(source=[1, 'output'], target=[5, 'input']),
             dict(source=[2, 'output'], target=[5, 'he3cell']),
@@ -276,16 +254,6 @@
             dict(source=[7, 'output'], target=[4, 'grid']),
             dict(source=[4, 'output'], target=[6, 'input']),
             dict(source=[6, 'output'], target=[3, 'input']),
-=======
-            dict(source=[0, 'output'], target=[4, 'input']),
-            dict(source=[4, 'output'], target=[3, 'input']),
-            dict(source=[3, 'output'], target=[5, 'input']),
-            dict(source=[5, 'output'], target=[2, 'input_data']),
-            dict(source=[5, 'output'], target=[7, 'input']),
-            dict(source=[7, 'output'], target=[2, 'input_grid']),
-            dict(source=[2, 'output'], target=[6, 'input']),
-            dict(source=[6, 'output'], target=[1, 'input']),
->>>>>>> 7c021550
         ]
     config = [d['config'] for d in modules]
     template = Template(name='test ospec',
