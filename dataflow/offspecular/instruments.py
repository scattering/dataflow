--- conflicted
+++ resolved
@@ -7,11 +7,6 @@
 # python uses __name__ for relative imports so I cannot use
 # the ... in place of dataflow when testing
 TESTING = 1
-<<<<<<< HEAD
-if TESTING:
-    dir = os.path.dirname(os.path.dirname(os.path.dirname(os.path.dirname(os.path.abspath(__file__)))))
-    sys.path.append(dir)
-=======
 SERVER = 1
 if SERVER:
     from DATAFLOW.dataflow.wireit import template_to_wireit_diagram, instrument_to_wireit_language
@@ -35,7 +30,8 @@
     from DATAFLOW.reduction.offspecular.he3analyzer import *
     from DATAFLOW.reduction.offspecular.FilterableMetaArray import FilterableMetaArray
 elif TESTING:
->>>>>>> 3036f3c4
+    dir = os.path.dirname(os.path.dirname(os.path.dirname(os.path.dirname(os.path.abspath(__file__)))))
+    sys.path.append(dir)
     from dataflow.dataflow.wireit import template_to_wireit_diagram, instrument_to_wireit_language
     from dataflow.dataflow import config
     from dataflow.dataflow.calc import run_template, get_plottable, calc_single
