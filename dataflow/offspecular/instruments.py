--- conflicted
+++ resolved
@@ -58,30 +58,11 @@
 autogrid = autogrid_module(id='ospec.grid', datatype=OSPEC_DATA,
                    version='1.0', action=autogrid_action)
 
-<<<<<<< HEAD
-
-# Join module
-def join_action(input_data=None, input_grid=None):
-    print "joining"
-    result = [_join(bundle, input_grid) for bundle in input_data]
-    return dict(output=result)
-def _join(list_of_datasets, grid):
-    return Combine().apply(list_of_datasets, grid=grid)
-grid_field = {
-        "type":"MetaArray",
-        "label": "grid",
-        "name": "grid",
-        "value": None,
-}
-join = join_module(id='ospec.join', datatype=OSPEC_DATA, version='1.0', action=join_action, fields=[grid_field])
-
-=======
 # Combine module
 def combine_action(input=None, grid=None):
     print "joining"
     return dict(output=[Combine().apply(input, grid=grid)])
 combine = combine_module(id='ospec.combine', datatype=OSPEC_DATA, version='1.0', action=combine_action)
->>>>>>> 1a7b4188
 
 # Offset module
 def offset_action(input=None, offsets={}):
