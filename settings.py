--- conflicted
+++ resolved
@@ -42,7 +42,6 @@
     }
 
 if 1:
-<<<<<<< HEAD
     DATABASES = {
         'default': {
             'ENGINE': 'django.db.backends.sqlite3', # Add 'postgresql_psycopg2', 'postgresql', 'mysql', 'sqlite3' or 'oracle'.
@@ -55,19 +54,6 @@
         }
     }
 
-=======
-	DATABASES = {
-	    'default': {
-		'ENGINE': 'django.db.backends.sqlite3', # Add 'postgresql_psycopg2', 'postgresql', 'mysql', 'sqlite3' or 'oracle'.
-		'NAME': r'/home/dataflow/DBs/testdb10',                      # Or path to database file if using sqlite3.
-		'USER': '',                      # Not used with sqlite3.
-		'PASSWORD': '',                  # Not used with sqlite3.
-		'HOST': '',                      # Set to empty string for localhost. Not used with sqlite3.
-		'PORT': '',                      # Set to empty string for default. Not used with sqlite3.
-	    }
-	}
-	
->>>>>>> 26bb0937
 if sys.platform=='win32':
     DATABASES = {
         'default': {
