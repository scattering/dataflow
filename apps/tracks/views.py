# Create your views here.

from django.shortcuts import render_to_response
from django.http import HttpResponse, HttpResponseRedirect, QueryDict
from django.utils import simplejson
from apps.tracks.forms import languageSelectForm, titleOnlyForm, experimentForm1, experimentForm2, titleOnlyFormExperiment
from django.template import RequestContext
from django.contrib.auth.decorators import login_required
from django.views.decorators.csrf import csrf_exempt
from django.core.paginator import Paginator, EmptyPage, PageNotAnInteger #paging for lists
from django.core.exceptions import ObjectDoesNotExist

import hashlib

## models
from django.contrib.auth.models import User 
from models import * #add models by name

## adds test objects to DB
from ... import fillDB


from ...apps.fileview import testftp

#from ...dataflow import wireit
from ...dataflow.calc import run_template
from ...dataflow.calc import calc_single, fingerprint_template, get_plottable
#from ...dataflow.core import register_instrument
#from ...dataflow.tas.instruments import BT7
from ...dataflow.offspecular.instruments import ANDR
print "ANDR imported:", ANDR.id
#from ...dataflow.tas import instruments
#from ...dataflow.SANS import novelinstruments as SANS_INS
#from ...dataflow.tas import instruments as TAS_INS

from ...dataflow import wireit

import random

def xhr_test(request):
    if request.is_ajax():
        if request.method == 'GET':
                message = "This is an XHR GET request"
        elif request.method == 'POST':
            message = "This is an XHR POST request"
            # Here we can access the POST data
            print request.POST
        else:
            message = "No XHR"
    else:
	message = "What is this, WSGI?"
    return HttpResponse(message)

def mytest(request):
   return render_to_response('tracer_testingforWireit/xhr_temp.html')

def home(request):
    context = RequestContext(request)
    site_list = ['/hello/', '/test/', '/editor/', '/loadFiles/']
    return render_to_response('tracer_testingforWireit/home.html', locals(), context_instance=context)
    
##################
#### file loading testing

store = [{
        "id": 0,
        "text": "A leaf Node",
        "leaf": True
    }, {
        "id": 1,
        "text": "A folder Node",
        "children": [{
            "id": 2,
            "text": "A child Node",
            "leaf": True
            #"children":[{}],
        }]
   }]
def getNCNRdirectories(request):
	return HttpResponse(simplejson.dumps(testftp.runMe()))  #testftp.runMe()
    
def displayFileLoad(request):
	return render_to_response('FileUpload/FileTreeTest.html', locals())
    
###################
#### TRACKS testing

#### template list

a = [{"name":"test tas", "wires": [{"src": {"terminal": "output", "moduleId": 0}, "tgt": {"terminal": "input", "moduleId": 1}}, {"src": {"terminal": "output", "moduleId": 1}, "tgt": {"terminal": "input", "moduleId": 2}}, {"src": {"terminal": "output", "moduleId": 2}, "tgt": {"terminal": "input", "moduleId": 3}}], "modules": [{"terminals": "", "config": {"position": [5, 20], "xtype": "WireIt.Container"}, "name": "Load", "value": {}}, {"terminals": {"input": [-15, 1, -1, 0], "output": [15, 1, 1, 0]}, "config": {"position": [160, 20], "xtype": "WireIt.ImageContainer"}, "name": "Join", "value": {}}, {"terminals": {"input": [0, 10, -1, 0], "output": [20, 10, 1, 0]}, "config": {"position": [280, 40], "xtype": "WireIt.ImageContainer"}, "name": "Scale", "value": {}}, {"terminals": "", "config": {"position": [340, 40], "xtype": "WireIt.Container"}, "name": "Save", "value": {}}], "properties": {"name": "test tas", "description": "example TAS diagram"}}]    
offspec = [{"name":"andr test", "wires": [{"src": {"terminal": "output", "moduleId": 0}, "tgt": {"terminal": "input_data", "moduleId": 2}}, {"src": {"terminal": "output", "moduleId": 2}, "tgt": {"terminal": "input", "moduleId": 3}}, {"src": {"terminal": "output", "moduleId": 3}, "tgt": {"terminal": "input", "moduleId": 4}}, {"src": {"terminal": "output", "moduleId": 4}, "tgt": {"terminal": "input", "moduleId": 5}}, {"src": {"terminal": "output", "moduleId": 5}, "tgt": {"terminal": "input", "moduleId": 6}}, {"src": {"terminal": "output", "moduleId": 6}, "tgt": {"terminal": "input", "moduleId": 1}}], "modules": [{"terminals": "", "config": {"files": ["/home/brendan/sampledata/ANDR/sabc/Isabc2002.cg1", "/home/brendan/sampledata/ANDR/sabc/Isabc2003.cg1", "/home/brendan/sampledata/ANDR/sabc/Isabc2004.cg1", "/home/brendan/sampledata/ANDR/sabc/Isabc2005.cg1", "/home/brendan/sampledata/ANDR/sabc/Isabc2006.cg1", "/home/brendan/sampledata/ANDR/sabc/Isabc2007.cg1", "/home/brendan/sampledata/ANDR/sabc/Isabc2008.cg1", "/home/brendan/sampledata/ANDR/sabc/Isabc2009.cg1", "/home/brendan/sampledata/ANDR/sabc/Isabc2010.cg1", "/home/brendan/sampledata/ANDR/sabc/Isabc2011.cg1", "/home/brendan/sampledata/ANDR/sabc/Isabc2012.cg1"], "position": [50, 50], "intent": "signal", "xtype": "WireIt.Container"}, "name": "Load", "value": {}}, {"terminals": "", "config": {"position": [650, 350], "ext": "dat", "xtype": "WireIt.Container"}, "name": "Save", "value": {}}, {"terminals": {"input_data": [-16, 1, -1, 0], "input_grid":[-16, 16, -1, 0], "output": [15, 1, 1, 0]}, "config": {"position": [150, 100], "xtype": "WireIt.ImageContainer"}, "name": "Combine", "value": {}}, {"terminals": {"input": [0, 10, -1, 0], "output": [20, 10, 1, 0]}, "config": {"position": [250, 150], "xtype": "WireIt.ImageContainer", "offsets": {"theta": 0.10000000000000001}}, "name": "Offset", "value": {}}, {"terminals": {"input": [0, 10, -1, 0], "output": [20, 10, 1, 0]}, "config": {"position": [350, 200], "xtype": "WireIt.ImageContainer"}, "name": "Wiggle", "value": {}}, {"terminals": {"input": [0, 10, -1, 0], "output": [20, 10, 1, 0]}, "config": {"position": [450, 250], "xtype": "WireIt.ImageContainer"}, "name": "Pixels to two theta", "value": {}}, {"terminals": {"input": [0, 10, -1, 0], "output": [20, 10, 1, 0]}, "config": {"position": [550, 300], "xtype": "WireIt.ImageContainer"}, "name": "Two theta to qxqz", "value": {}}], "properties": {"name": "test ospec", "description": "example ospec diagram"}},
{"name":"test ospec", "modules":[{"name":"Load", "value":{}, "config":{"position":[50, 50], "xtype":"WireIt.Container"}}, {"name":"Save", "value":{}, "config":{"position":[650, 350], "xtype":"WireIt.Container"}}, {"name":"Offset", "value":{}, "config":{"position":[204, 92], "xtype":"WireIt.ImageContainer"}}, {"name":"Wiggle", "value":{}, "config":{"position":[321, 171], "xtype":"WireIt.ImageContainer"}}, {"name":"Pixels to two theta", "value":{}, "config":{"position":[450, 250], "xtype":"WireIt.ImageContainer"}}, {"name":"Two theta to qxqz", "value":{}, "config":{"position":[560, 392], "xtype":"WireIt.ImageContainer"}}, {"name":"Combine", "value":{}, "config":{"position":[452, 390], "xtype":"WireIt.ImageContainer"}}], "properties":{"name":"test ospec", "description":"example ospec diagram"}, "wires":[{"xtype":"WireIt.BezierWire", "src":{"moduleId":2, "terminal":"output"}, "tgt":{"moduleId":3, "terminal":"input"}}, {"xtype":"WireIt.BezierWire", "src":{"moduleId":3, "terminal":"output"}, "tgt":{"moduleId":4, "terminal":"input"}}, {"xtype":"WireIt.BezierWire", "src":{"moduleId":5, "terminal":"output"}, "tgt":{"moduleId":1, "terminal":"input"}}, {"xtype":"WireIt.BezierWire", "src":{"moduleId":0, "terminal":"output"}, "tgt":{"moduleId":2, "terminal":"input"}}, {"xtype":"WireIt.BezierWire", "src":{"moduleId":4, "terminal":"output"}, "tgt":{"moduleId":6, "terminal":"input_data"}}, {"xtype":"WireIt.BezierWire", "src":{"moduleId":6, "terminal":"output"}, "tgt":{"moduleId":5, "terminal":"input"}}], "language":"NCNR ANDR"},
{"name":"new offspecular", 'wires': [{'src': {'terminal': 'output', 'moduleId': 0}, 'tgt': {'terminal': 'input', 'moduleId': 4}}, {'src': {'terminal': 'output', 'moduleId': 4}, 'tgt': {'terminal': 'input', 'moduleId': 3}}, {'src': {'terminal': 'output', 'moduleId': 3}, 'tgt': {'terminal': 'input', 'moduleId': 5}}, {'src': {'terminal': 'output', 'moduleId': 5}, 'tgt': {'terminal': 'input_data', 'moduleId': 2}}, {'src': {'terminal': 'output', 'moduleId': 5}, 'tgt': {'terminal': 'input', 'moduleId': 7}}, {'src': {'terminal': 'output', 'moduleId': 7}, 'tgt': {'terminal': 'input_grid', 'moduleId': 2}}, {'src': {'terminal': 'output', 'moduleId': 2}, 'tgt': {'terminal': 'input', 'moduleId': 6}}, {'src': {'terminal': 'output', 'moduleId': 6}, 'tgt': {'terminal': 'input', 'moduleId': 1}}], 'modules': [{'terminals': '', 'config': {'files': ['/home/brendan/dataflow/sampledata/ANDR/sabc/Isabc2002.cg1', '/home/brendan/dataflow/sampledata/ANDR/sabc/Isabc2003.cg1', '/home/brendan/dataflow/sampledata/ANDR/sabc/Isabc2004.cg1', '/home/brendan/dataflow/sampledata/ANDR/sabc/Isabc2005.cg1', '/home/brendan/dataflow/sampledata/ANDR/sabc/Isabc2006.cg1', '/home/brendan/dataflow/sampledata/ANDR/sabc/Isabc2007.cg1', '/home/brendan/dataflow/sampledata/ANDR/sabc/Isabc2008.cg1', '/home/brendan/dataflow/sampledata/ANDR/sabc/Isabc2009.cg1', '/home/brendan/dataflow/sampledata/ANDR/sabc/Isabc2010.cg1', '/home/brendan/dataflow/sampledata/ANDR/sabc/Isabc2011.cg1', '/home/brendan/dataflow/sampledata/ANDR/sabc/Isabc2012.cg1'], 'position': (50, 50), 'intent': 'signal', 'xtype': 'WireIt.Container'}, 'name': 'Load', 'value': {}}, {'terminals': '', 'config': {'position': (650, 350), 'ext': 'dat', 'xtype': 'WireIt.Container'}, 'name': 'Save', 'value': {}}, {'terminals': {'input_data': (-15, 1, -1, 0), 'input_grid': (-10, 1, -1, 0), 'output': (15, 1, 1, 0)}, 'config': {'position': (150, 100), 'xtype': 'WireIt.ImageContainer'}, 'name': 'Combine', 'value': {}}, {'terminals': {'input': (0, 10, -1, 0), 'output': (20, 10, 1, 0)}, 'config': {'position': (250, 150), 'xtype': 'WireIt.ImageContainer', 'offsets': {'theta': 0}}, 'name': 'Offset', 'value': {}}, {'terminals': {'input': (0, 10, -1, 0), 'output': (20, 10, 1, 0)}, 'config': {'position': (350, 200), 'xtype': 'WireIt.ImageContainer'}, 'name': 'Wiggle', 'value': {}}, {'terminals': {'input': (0, 10, -1, 0), 'output': (20, 10, 1, 0)}, 'config': {'position': (450, 250), 'xtype': 'WireIt.ImageContainer'}, 'name': 'Pixels to two theta', 'value': {}}, {'terminals': {'input': (0, 10, -1, 0), 'output': (20, 10, 1, 0), 'output_grid': (10, 10, -1, 0)}, 'config': {'position': (550, 300), 'xtype': 'WireIt.ImageContainer'}, 'name': 'Two theta to qxqz', 'value': {}}, {'terminals': {'input': (-15, 1, -1, 0), 'output': (15, 1, 1, 0)}, 'config': {'position': (600, 350), 'xtype': 'WireIt.ImageContainer'}, 'name': 'Autogrid', 'value': {}}], 'properties': {'name': 'test ospec', 'description': 'example ospec diagram'}}]
SANS = [{"name":"sans test", "wires": [{"src": {"terminal": "output", "moduleId": 0}, "tgt": {"terminal": "input", "moduleId": 2}}, {"src": {"terminal": "output", "moduleId": 2}, "tgt": {"terminal": "input", "moduleId": 3}}, {"src": {"terminal": "output", "moduleId": 3}, "tgt": {"terminal": "input", "moduleId": 4}}, {"src": {"terminal": "output", "moduleId": 4}, "tgt": {"terminal": "input", "moduleId": 5}}, {"src": {"terminal": "output", "moduleId": 5}, "tgt": {"terminal": "input", "moduleId": 1}}], "modules": [{"terminals": "", "config": {"files": ["/var/www/DATAFLOW/dataflow/reduction/sans/ncnr_sample_data/SILIC010.SA3_SRK_S110", "/var/www/DATAFLOW/dataflow/reduction/sans/ncnr_sample_data/SILIC008.SA3_SRK_S108", "/var/www/DATAFLOW/dataflow/reduction/sans/ncnr_sample_data/SILIC002.SA3_SRK_S102", "/var/www/DATAFLOW/dataflow/reduction/sans/ncnr_sample_data/SILIC006.SA3_SRK_S106", "/var/www/DATAFLOW/dataflow/reduction/sans/ncnr_sample_data/SILIC005.SA3_SRK_S105", "/var/www/DATAFLOW/dataflow/reduction/sans/ncnr_sample_data/SILIC007.SA3_SRK_S107", "/var/www/DATAFLOW/dataflow/reduction/sans/ncnr_sample_data/PLEX_2NOV2007_NG3.DIV"], "position": [5, 20], "intent": "signal", "xtype": "WireIt.Container"}, "name": "Load", "value": {}}, {"terminals": "", "config": {"position": [500, 500], "ext": "dat", "xtype": "WireIt.Container"}, "name": "Save", "value": {}}, {"terminals": {"input": [0, 10, -1, 0], "output": [20, 10, 1, 0]}, "config": {"position": [360, 100], "xtype": "WireIt.ImageContainer"}, "name": "initial_correction", "value": {}}, {"terminals": {"input": [0, 10, -1, 0], "output": [20, 10, 1, 0]}, "config": {"position": [360, 200], "xtype": "WireIt.ImageContainer"}, "name": "correct_detector_efficiency", "value": {}}, {"terminals": {"input": [0, 10, -1, 0], "output": [20, 10, 1, 0]}, "config": {"position": [360, 300], "xtype": "WireIt.ImageContainer"}, "name": "absolute_scaling", "value": {}}, {"terminals": {"input": [0, 10, -1, 0], "output": [20, 10, 1, 0]}, "config": {"position": [360, 400], "xtype": "WireIt.ImageContainer"}, "name": "annular_av", "value": {}}], "properties": {"name": "test sans", "description": "example sans data"}}]

SANS_2 = [{"name":"SANS 2", "wires": [{"src": {"terminal": "output", "moduleId": 0}, "tgt": {"terminal": "input", "moduleId": 2}}, {"src": {"terminal": "output", "moduleId": 2}, "tgt": {"terminal": "input", "moduleId": 3}}, {"src": {"terminal": "output", "moduleId": 3}, "tgt": {"terminal": "input", "moduleId": 4}}, {"src": {"terminal": "output", "moduleId": 4}, "tgt": {"terminal": "input", "moduleId": 5}}, {"src": {"terminal": "output", "moduleId": 5}, "tgt": {"terminal": "input", "moduleId": 1}}], "modules": [{"terminals": "", "config": {"files": ["/var/www/DATAFLOW/dataflow/reduction/sans/ncnr_sample_data/SILIC010.SA3_SRK_S110", "/var/www/DATAFLOW/dataflow/reduction/sans/ncnr_sample_data/SILIC008.SA3_SRK_S108", "/var/www/DATAFLOW/dataflow/reduction/sans/ncnr_sample_data/SILIC002.SA3_SRK_S102", "/var/www/DATAFLOW/dataflow/reduction/sans/ncnr_sample_data/SILIC006.SA3_SRK_S106", "/var/www/DATAFLOW/dataflow/reduction/sans/ncnr_sample_data/SILIC005.SA3_SRK_S105", "/var/www/DATAFLOW/dataflow/reduction/sans/ncnr_sample_data/SILIC007.SA3_SRK_S107", "/var/www/DATAFLOW/dataflow/reduction/sans/ncnr_sample_data/PLEX_2NOV2007_NG3.DIV"], "position": [5, 20], "intent": "signal", "xtype": "WireIt.Container"}, "name": "Load", "value": {}}, {"terminals": "", "config": {"position": [500, 500], "ext": "dat", "xtype": "WireIt.Container"}, "name": "Save", "value": {}}, {"terminals": {"input": [0, 10, -1, 0], "output": [20, 10, 1, 0]}, "config": {"position": [360, 100], "xtype": "WireIt.ImageContainer"}, "name": "initial_correction", "value": {}}, {"terminals": {"input": [0, 10, -1, 0], "output": [20, 10, 1, 0]}, "config": {"position": [360, 200], "xtype": "WireIt.ImageContainer"}, "name": "Correct Detector Sensitivity", "value": {}}, {"terminals": {"input": [0, 10, -1, 0], "output": [20, 10, 1, 0]}, "config": {"position": [360, 300], "xtype": "WireIt.ImageContainer"}, "name": "absolute_scaling", "value": {}}, {"terminals": {"input": [0, 10, -1, 0], "output": [20, 10, 1, 0]}, "config": {"position": [360, 400], "xtype": "WireIt.ImageContainer"}, "name": "annular_av", "value": {}}], "properties": {"name": "test sans", "description": "example sans data"}}]

TAS_2 = [{"name":"real TAS", "wires": [{"src": {"terminal": "output", "moduleId": 0}, "tgt": {"terminal": "input", "moduleId": 1}}], "modules": [{"terminals": "input", "config": {"files": ["/home/alex/Desktop/dataflow/reduction/tripleaxis/EscanQQ7HorNSF91831.bt7"], "position": [50, 50], "xtype": "WireIt.Container"}, "name": "Load", "value": {}}, {"terminals": {"input": [-15, 1, -1, 0], "output": [15, 1, 1, 0]}, "config": {"position": [250, 400], "target_monitor": 900000, "xtype": "WireIt.ImageContainer"}, "name": "Normalize Monitor", "value": {}}], "properties": {"name": "test reduction", "description": "example reduction diagram"}}]


SANS_3 = [{"name":"Sans_New", "wires": [{"src": {"terminal": "output", "moduleId": 0}, "tgt": {"terminal": "sample", "moduleId": 4}}, {"src": {"terminal": "output", "moduleId": 1}, "tgt": {"terminal": "empty_cell", "moduleId": 4}}, {"src": {"terminal": "output", "moduleId": 3}, "tgt": {"terminal": "blocked", "moduleId": 4}}, {"src": {"terminal": "sample", "moduleId": 4}, "tgt": {"terminal": "sample", "moduleId": 7}}, {"src": {"terminal": "empty_cell", "moduleId": 4}, "tgt": {"terminal": "empty_cell", "moduleId": 7}}, {"src": {"terminal": "output", "moduleId": 5}, "tgt": {"terminal": "Tsam", "moduleId": 7}}, {"src": {"terminal": "output", "moduleId": 6}, "tgt": {"terminal": "Temp", "moduleId": 7}}, {"src": {"terminal": "sample", "moduleId": 7}, "tgt": {"terminal": "sample", "moduleId": 9}}, {"src": {"terminal": "empty_cell", "moduleId": 7}, "tgt": {"terminal": "empty_cell", "moduleId": 9}}, {"src": {"terminal": "blocked", "moduleId": 4}, "tgt": {"terminal": "blocked", "moduleId": 9}}, {"src": {"terminal": "COR", "moduleId": 9}, "tgt": {"terminal": "COR", "moduleId": 11}}, {"src": {"terminal": "output", "moduleId": 10}, "tgt": {"terminal": "DIV", "moduleId": 11}}, {"src": {"terminal": "DIV", "moduleId": 11}, "tgt": {"terminal": "input", "moduleId": 8}}, {"src": {"terminal": "DIV", "moduleId": 11}, "tgt": {"terminal": "DIV", "moduleId": 13}}, {"src": {"terminal": "output", "moduleId": 12}, "tgt": {"terminal": "empty", "moduleId": 13}}, {"src": {"terminal": "output", "moduleId": 10}, "tgt": {"terminal": "sensitivity", "moduleId": 13}}, {"src": {"terminal": "ABS", "moduleId": 13}, "tgt": {"terminal": "ABS", "moduleId": 14}}, {"src": {"terminal": "OneD", "moduleId": 14}, "tgt": {"terminal": "input", "moduleId": 8}}], "modules": [{"terminals": "", "config": {"files": ["/home/elakian/dataflow/reduction/sans/ncnr_sample_data/SILIC010.SA3_SRK_S110"], "position": [5, 20], "intent": "signal", "xtype": "WireIt.Container"}, "name": "Load", "value": {}}, {"terminals": "", "config": {"files": ["/home/elakian/dataflow/reduction/sans/ncnr_sample_data/SILIC008.SA3_SRK_S108"], "position": [5, 30], "intent": "signal", "xtype": "WireIt.Container"}, "name": "Load", "value": {}}, {"terminals": "", "config": {"files": ["/home/elakian/dataflow/reduction/sans/ncnr_sample_data/SILIC002.SA3_SRK_S102"], "position": [5, 40], "intent": "signal", "xtype": "WireIt.Container"}, "name": "Load", "value": {}}, {"terminals": "", "config": {"files": ["/home/elakian/dataflow/reduction/sans/ncnr_sample_data/SILIC007.SA3_SRK_S107"], "position": [5, 50], "intent": "signal", "xtype": "WireIt.Container"}, "name": "Load", "value": {}}, {"terminals": {"sample": [20, 10, 1, 0], "empty_cell": [20, 20, 1, 0], "blocked": [20, 40, 1, 0]}, "config": {"position": [360, 50], "xtype": "WireIt.ImageContainer"}, "name": "Dead time Correction", "value": {}}, {"terminals": "", "config": {"files": ["/home/elakian/dataflow/reduction/sans/ncnr_sample_data/SILIC006.SA3_SRK_S106"], "position": [50, 100], "intent": "signal", "xtype": "WireIt.Container"}, "name": "Load", "value": {}}, {"terminals": "", "config": {"files": ["/home/elakian/dataflow/reduction/sans/ncnr_sample_data/SILIC005.SA3_SRK_S105"], "position": [50, 100], "intent": "signal", "xtype": "WireIt.Container"}, "name": "Load", "value": {}}, {"terminals": {"sample": [20, 10, 1, 0], "empty_cell": [20, 10, 1, 0], "Tsam": [0, 100, -1, 0], "Temp": [0, 130, -1, 0]}, "config": {"position": [120, 80], "xtype": "WireIt.ImageContainer"}, "name": "generate_transmission", "value": {}}, {"terminals": "", "config": {"position": [500, 500], "ext": "dat", "xtype": "WireIt.Container"}, "name": "Save", "value": {}}, {"terminals": {"sample": [0, 10, -1, 0], "COR": [20, 10, 1, 0], "empty_cell": [0, 50, -1, 0], "blocked": [0, 90, -1, 0]}, "config": {"position": [360, 100], "xtype": "WireIt.ImageContainer"}, "name": "initial_correction", "value": {}}, {"terminals": "", "config": {"files": ["/home/elakian/dataflow/reduction/sans/ncnr_sample_data/PLEX_2NOV2007_NG3.DIV"], "position": [100, 300], "intent": "signal", "xtype": "WireIt.Container"}, "name": "Load", "value": {}}, {"terminals": {"DIV": [20, 10, 1, 0], "COR": [0, 10, -1, 0]}, "config": {"position": [360, 200], "xtype": "WireIt.ImageContainer"}, "name": "Correct Detector Sensitivity", "value": {}}, {"terminals": "", "config": {"files": ["/home/elakian/dataflow/reduction/sans/ncnr_sample_data/SILIC002.SA3_SRK_S102"], "position": [100, 300], "intent": "signal", "xtype": "WireIt.Container"}, "name": "Load", "value": {}}, {"terminals": {"DIV": [0, 10, -1, 0], "ABS": [20, 10, 1, 0], "sensitivity": [0, 10, -1, 0], "empty": [0, 10, -1, 0]}, "config": {"position": [360, 300], "xtype": "WireIt.ImageContainer"}, "name": "absolute_scaling", "value": {}}, {"terminals": {"ABS": [0, 10, -1, 0], "OneD": [20, 10, 1, 0]}, "config": {"position": [360, 400], "xtype": "WireIt.ImageContainer"}, "name": "annular_av", "value": {}}], "properties": {"name": "test sans", "description": "example sans data"}}]

SANS_4 =  [{"name":"SANS_Novel","wires": [{"src": {"terminal": "output", "moduleId": 0}, "tgt": {"terminal": "sample_in", "moduleId": 4}}, {"src": {"terminal": "output", "moduleId": 1}, "tgt": {"terminal": "empty_cell_in", "moduleId": 4}}, {"src": {"terminal": "output", "moduleId": 2}, "tgt": {"terminal": "empty_in", "moduleId": 4}}, {"src": {"terminal": "output", "moduleId": 3}, "tgt": {"terminal": "blocked_in", "moduleId": 4}}, {"src": {"terminal": "sample_out", "moduleId": 4}, "tgt": {"terminal": "sample_in", "moduleId": 7}}, {"src": {"terminal": "empty_cell_out", "moduleId": 4}, "tgt": {"terminal": "empty_cell_in", "moduleId": 7}}, {"src": {"terminal": "empty_out", "moduleId": 4}, "tgt": {"terminal": "empty_in", "moduleId": 7}}, {"src": {"terminal": "output", "moduleId": 5}, "tgt": {"terminal": "Tsam_in", "moduleId": 7}}, {"src": {"terminal": "output", "moduleId": 6}, "tgt": {"terminal": "Temp_in", "moduleId": 7}}, {"src": {"terminal": "sample_out", "moduleId": 7}, "tgt": {"terminal": "sample", "moduleId": 9}}, {"src": {"terminal": "empty_cell_out", "moduleId": 7}, "tgt": {"terminal": "empty_cell", "moduleId": 9}}, {"src": {"terminal": "blocked_out", "moduleId": 4}, "tgt": {"terminal": "blocked", "moduleId": 9}}, {"src": {"terminal": "COR", "moduleId": 9}, "tgt": {"terminal": "COR", "moduleId": 11}}, {"src": {"terminal": "output", "moduleId": 10}, "tgt": {"terminal": "DIV_in", "moduleId": 11}}, {"src": {"terminal": "DIV_out", "moduleId": 11}, "tgt": {"terminal": "DIV", "moduleId": 13}}, {"src": {"terminal": "output", "moduleId": 12}, "tgt": {"terminal": "empty", "moduleId": 13}}, {"src": {"terminal": "output", "moduleId": 10}, "tgt": {"terminal": "sensitivity", "moduleId": 13}}, {"src": {"terminal": "ABS", "moduleId": 13}, "tgt": {"terminal": "ABS", "moduleId": 14}}, {"src": {"terminal": "OneD", "moduleId": 14}, "tgt": {"terminal": "input", "moduleId": 8}}], "modules": [{"terminals": "", "config": {"files": ["/home/elakian/dataflow/reduction/sans/ncnr_sample_data/SILIC010.SA3_SRK_S110"], "position": [5, 20], "intent": "signal", "xtype": "WireIt.Container"}, "name": "Load", "value": {}}, {"terminals": "", "config": {"files": ["/home/elakian/dataflow/reduction/sans/ncnr_sample_data/SILIC008.SA3_SRK_S108"], "position": [5, 30], "intent": "signal", "xtype": "WireIt.Container"}, "name": "Load", "value": {}}, {"terminals": "", "config": {"files": ["/home/elakian/dataflow/reduction/sans/ncnr_sample_data/SILIC002.SA3_SRK_S102"], "position": [5, 40], "intent": "signal", "xtype": "WireIt.Container"}, "name": "Load", "value": {}}, {"terminals": "", "config": {"files": ["/home/elakian/dataflow/reduction/sans/ncnr_sample_data/SILIC007.SA3_SRK_S107"], "position": [5, 50], "intent": "signal", "xtype": "WireIt.Container"}, "name": "Load", "value": {}}, {"terminals": {"blocked_in": [0, 40, -1, 0], "empty_cell_in": [0, 20, -1, 0], "empty_out": [20, 30, 1, 0], "empty_cell_out": [20, 20, 1, 0], "sample_out": [20, 10, 1, 0], "sample_in": [0, 10, -1, 0], "blocked_out": [20, 40, 1, 0], "empty_in": [0, 30, -1, 0]}, "config": {"position": [360, 50], "xtype": "WireIt.ImageContainer"}, "name": "Dead time Correction", "value": {}}, {"terminals": "", "config": {"files": ["/home/elakian/dataflow/reduction/sans/ncnr_sample_data/SILIC006.SA3_SRK_S106"], "position": [50, 100], "intent": "signal", "xtype": "WireIt.Container"}, "name": "Load", "value": {}}, {"terminals": "", "config": {"files": ["/home/elakian/dataflow/reduction/sans/ncnr_sample_data/SILIC005.SA3_SRK_S105"], "position": [50, 100], "intent": "signal", "xtype": "WireIt.Container"}, "name": "Load", "value": {}}, {"terminals": {"empty_cell_in": [0, 40, -1, 0], "Tsam_in": [0, 100, -1, 0], "sample_out": [20, 10, 1, 0], "Temp_in": [0, 130, -1, 0], "empty_cell_out": [20, 10, 1, 0], "empty_in": [0, 70, -1, 0], "sample_in": [0, 10, -1, 0]}, "config": {"position": [120, 80], "xtype": "WireIt.ImageContainer"}, "name": "generate_transmission", "value": {}}, {"terminals": "", "config": {"position": [500, 500], "ext": "dat", "xtype": "WireIt.Container"}, "name": "Save", "value": {}}, {"terminals": {"sample": [0, 10, -1, 0], "COR": [20, 10, 1, 0], "empty_cell": [0, 50, -1, 0], "blocked": [0, 90, -1, 0]}, "config": {"position": [360, 100], "xtype": "WireIt.ImageContainer"}, "name": "initial_correction", "value": {}}, {"terminals": "", "config": {"files": ["/home/elakian/dataflow/reduction/sans/ncnr_sample_data/PLEX_2NOV2007_NG3.DIV"], "position": [100, 300], "intent": "signal", "xtype": "WireIt.Container"}, "name": "Load", "value": {}}, {"terminals": {"DIV_out": [20, 10, 1, 0], "COR": [0, 10, -1, 0], "DIV_in": [0, 20, -1, 0]}, "config": {"position": [360, 200], "xtype": "WireIt.ImageContainer"}, "name": "Correct Detector Sensitivity", "value": {}}, {"terminals": "", "config": {"files": ["/home/elakian/dataflow/reduction/sans/ncnr_sample_data/SILIC002.SA3_SRK_S102"], "position": [100, 300], "intent": "signal", "xtype": "WireIt.Container"}, "name": "Load", "value": {}}, {"terminals": {"DIV": [0, 10, -1, 0], "ABS": [20, 10, 1, 0], "sensitivity": [0, 10, -1, 0], "empty": [0, 10, -1, 0]}, "config": {"position": [360, 300], "xtype": "WireIt.ImageContainer", "ins_name": "NG3"}, "name": "absolute_scaling", "value": {}}, {"terminals": {"ABS": [0, 10, -1, 0], "OneD": [20, 10, 1, 0]}, "config": {"position": [360, 400], "xtype": "WireIt.ImageContainer"}, "name": "annular_av", "value": {}}], "properties": {"name": "test sans", "description": "example sans data"}}
]

sample_data = {
    'type': '2d',
    'z':  [ [1, 2], [3, 4] ],
    'title': 'This is the title',
    'dims': {
      'xmax': 1.0,
      'xmin': 0.0,
      'ymin': 0.0,
      'ymax': 12.0,
      'xdim': 2,
      'ydim': 2,
    },
    'xlabel': 'This is my x-axis label',
    'ylabel': 'This is my y-axis label',
    'zlabel': 'This is my z-axis label',
}

b = {'save':'successful'}

SANS_NEW_TEMPLATE_FROM_WIREIT = {"modules":[{"config":{"files":"SILIC010.SA3_SRK_S110", "position":[5, 20], "xtype":"WireIt.Container"}, "name":"Load", "value":{}}, {"config":{"files":"SILIC008.SA3_SRK_S108", "position":[5, 30], "xtype":"WireIt.Container"}, "name":"Load", "value":{}}, {"config":{"position":[5, 40], "xtype":"WireIt.Container"}, "name":"Load", "value":{}}, {"config":{"position":[5, 50], "xtype":"WireIt.Container"}, "name":"Load", "value":{}}, {"config":{"position":[360, 50], "xtype":"WireIt.ImageContainer"}, "name":"Dead time Correction", "value":{}}, {"config":{"files":"SILIC005.SA3_SRK_S105", "position":[9, 128], "xtype":"WireIt.Container"}, "name":"Load", "value":{}}, {"config":{"files":"SILIC006.SA3_SRK_S106", "position":[42, 326], "xtype":"WireIt.Container"}, "name":"Load", "value":{}}, {"config":{"position":[120, 80], "xtype":"WireIt.ImageContainer"}, "name":"generate_transmission", "value":{}}, {"config":{"position":[696, 555], "xtype":"WireIt.Container"}, "name":"Save", "value":{}}, {"config":{"position":[360, 100], "xtype":"WireIt.ImageContainer"}, "name":"initial_correction", "value":{}}, {"config":{"files":"PLEX_2NOV2007_NG3.DIV", "position":[32, 394], "xtype":"WireIt.Container"}, "name":"Load", "value":{}}, {"config":{"position":[360, 200], "xtype":"WireIt.ImageContainer"}, "name":"Correct Detector Sensitivity", "value":{}}, {"config":{"files":"SILIC002.SA3_SRK_S102", "position":[72, 474], "xtype":"WireIt.Container"}, "name":"Load", "value":{}}, {"config":{"position":[360, 300], "xtype":"WireIt.ImageContainer"}, "name":"absolute_scaling", "value":{}}, {"config":{"position":[360, 400], "xtype":"WireIt.ImageContainer"}, "name":"annular_av", "value":{}}], "name":"test sans", "properties":{"description":"example sans data", "name":"test sans"}, "wires":[{"src":{"moduleId":0, "terminal":"output"}, "tgt":{"moduleId":4, "terminal":"sample"}, "xtype":"WireIt.BezierWire"}, {"src":{"moduleId":1, "terminal":"output"}, "tgt":{"moduleId":4, "terminal":"empty_cell"}, "xtype":"WireIt.BezierWire"}, {"src":{"moduleId":3, "terminal":"output"}, "tgt":{"moduleId":4, "terminal":"blocked"}, "xtype":"WireIt.BezierWire"}, {"src":{"moduleId":4, "terminal":"sample"}, "tgt":{"moduleId":7, "terminal":"sample"}, "xtype":"WireIt.BezierWire"}, {"src":{"moduleId":4, "terminal":"empty_cell"}, "tgt":{"moduleId":7, "terminal":"empty_cell"}, "xtype":"WireIt.BezierWire"}, {"src":{"moduleId":5, "terminal":"output"}, "tgt":{"moduleId":7, "terminal":"Tsam"}, "xtype":"WireIt.BezierWire"}, {"src":{"moduleId":6, "terminal":"output"}, "tgt":{"moduleId":7, "terminal":"Temp"}, "xtype":"WireIt.BezierWire"}, {"src":{"moduleId":7, "terminal":"sample"}, "tgt":{"moduleId":9, "terminal":"sample"}, "xtype":"WireIt.BezierWire"}, {"src":{"moduleId":7, "terminal":"empty_cell"}, "tgt":{"moduleId":9, "terminal":"empty_cell"}, "xtype":"WireIt.BezierWire"}, {"src":{"moduleId":4, "terminal":"blocked"}, "tgt":{"moduleId":9, "terminal":"blocked"}, "xtype":"WireIt.BezierWire"}, {"src":{"moduleId":9, "terminal":"COR"}, "tgt":{"moduleId":11, "terminal":"COR"}, "xtype":"WireIt.BezierWire"}, {"src":{"moduleId":10, "terminal":"output"}, "tgt":{"moduleId":11, "terminal":"DIV"}, "xtype":"WireIt.BezierWire"}, {"src":{"moduleId":11, "terminal":"DIV"}, "tgt":{"moduleId":8, "terminal":"input"}, "xtype":"WireIt.BezierWire"}, {"src":{"moduleId":11, "terminal":"DIV"}, "tgt":{"moduleId":13, "terminal":"DIV"}, "xtype":"WireIt.BezierWire"}, {"src":{"moduleId":12, "terminal":"output"}, "tgt":{"moduleId":13, "terminal":"empty"}, "xtype":"WireIt.BezierWire"}, {"src":{"moduleId":10, "terminal":"output"}, "tgt":{"moduleId":13, "terminal":"sensitivity"}, "xtype":"WireIt.BezierWire"}, {"src":{"moduleId":13, "terminal":"ABS"}, "tgt":{"moduleId":14, "terminal":"ABS"}, "xtype":"WireIt.BezierWire"}, {"src":{"moduleId":14, "terminal":"OneD"}, "tgt":{"moduleId":8, "terminal":"input"}, "xtype":"WireIt.BezierWire"}]}

TAS_TEMPLATE_FROM_WIREIT = {"modules":[{"config":{"position":[50, 50], "xtype":"WireIt.Container"}, "name":"Load", "value":{}}, {"config":{"position":[250, 400], "xtype":"WireIt.ImageContainer"}, "name":"Normalize Monitor", "value":{}}], "name":"test reduction", "properties":{"description":"example reduction diagram", "name":"test reduction"}, "wires":[{"src":{"moduleId":0, "terminal":"output"}, "tgt":{"moduleId":1, "terminal":"input"}, "xtype":"WireIt.BezierWire"}]}


# apps.tracks.models, convert file hash to file path
	# File.objects.get(id=hash).location ("/tmp/FILES/{filename}")
	# wireit.py, convert wireit_diagram to template
# 





# this is a temporary option until wirings are stored in the database:
# they can be stored in a local list:
wirings_list = offspec + a + SANS + SANS_2 + SANS_3 + TAS_2 +SANS_4

@csrf_exempt 
def listWirings(request):
    context = RequestContext(request)
    print 'I am loading'
    return HttpResponse(simplejson.dumps(wirings_list)) #, context_instance=context

#    return HttpResponse(simplejson.dumps(a)) #andr vs bt7 testing

@csrf_exempt 
def saveWiring(request):
    context = RequestContext(request)
    print 'I am saving'
    new_wiring = simplejson.loads(request.POST['data'])
    # this stores the wires in a simple list, in memory on the django server.
    # replace this with a call to storing the wiring in a real database.
    wirings_list.append(new_wiring)
    return HttpResponse(simplejson.dumps(b)) #, context_instance=context

def get_filepath_by_hash(fh):
    return File.objects.get(name=str(fh)).location + str(fh)

@csrf_exempt 
def runReduction(request):
    data = simplejson.loads(request.POST['data'])
    print 'IN RUN REDUCTION'
    config = {}
    for m in data['modules']:
        if m.has_key('config') and m['config'].has_key('files'):
            print m['config']
    for i, m in enumerate(data['modules']):
        if m.has_key('config') and m['config'].has_key('files'):
            file_hashes = m['config']['files']
            file_paths = [get_filepath_by_hash(fh) for fh in file_hashes]
            config.update({i: {'files': file_paths}})
    print config
   # 	j = i['config']
   # 	print j
   # 	if j.has_key('files'):
   # 	    print j['files']
   # 	    j['files'] = map(lambda x: [File.objects.get(name=str(x)).location + x], j['files'])
    	    #print j['files']
    #print 'RR 2'
    #print data
    #template_test = wireit.wireit_diagram_to_template(SANS_NEW_TEMPLATE_FROM_WIREIT)
    #print template_test
    context = RequestContext(request)
    terminal_id = data['clickedOn']['source']['terminal']
    nodenum = int(data['clickedOn']['source']['moduleId'])
    print "calculating: terminal=%s, nodenum=%d" % (terminal_id, nodenum)
    language = data['language']
<<<<<<< HEAD
    instrument_by_language = {'new_andr': ANDR, 'andr':ANDR}
=======
    instrument_by_language = {'andr': ANDR,'sans_novel':SANS_INS}
>>>>>>> 38311018
    instrument = instrument_by_language.get(language, None)
    result = "{}"
    if instrument is not None:
        template = wireit.wireit_diagram_to_template(data, instrument)
        # configuration for template is embedded
        result = get_plottable(template, config, nodenum, terminal_id)
    print type(result)
    print len(result), [simplejson.loads(s).keys() for s in result]
    ####### SANS TESTING
    #SANS_INS.TESTING()
    # print "RESULT", result
    #print result
    #for i in range(6):
    #	name = 'checkingSANSresults' + str(i) + '.txt'
    # 	openFile =open(name,'w')
    # 	openFile.write(simplejson.dumps(result[i]))
    # 	openFile.close()
    #result = SANS_INS.TESTING()
    #print simplejson.dumps(result)
    
    # Send back the first item in the bundle!
    return HttpResponse(result[0]) #, context_instance=context
    
    #print FILES
###### BT7 TESTING
#    register_instrument(BT7)
#    instruments.init_data()
#    template = wireit.wireit_diagram_to_template(simplejson.loads(str(request.POST['data'])), BT7)
 #   a = run_template(template, [{'files': ['f1.bt7', 'f2.bt7']}, {'align': ['A3']}, {'scale': 2.5}, {'ext': 'dat'}])
 #   print a    
 #   data = [[random.random(), random.random()] for i in range(10)]
 #   c = {'reduction':'successful', 'data': data}
 #   return HttpResponse(simplejson.dumps(a))

###### ANDR TESTING
#    register_instrument(ANDR)
#    print "DONE REGISTERING"
#    template = wireit.wireit_diagram_to_template(simplejson.loads(str(request.POST['data'])), ANDR)
#    template = wireit.wireit_diagram_to_template(offspec[0], ANDR)
#    print template
#    print "RUNNING"
#    a = run_template(template, [d['config'] for d in template.modules])
#    print "DONE RUNNING"
#    print a
#    return HttpResponse(simplejson.dumps(a))


######## 
## Views for displaying a language selection form and for calling the file association table with the selected language.
## scheme is the same as for the editor



########
## Views for displaying a language selection form and for calling the editor template with the selected language.
## The intermediate template 'editorRedirect.html' is used so that we can redirect to /editor/ while preserving 
## the language selection.

## HAVING TROUBLE SENDING LIST OF STRINGS AS CONTEXT TO THE EDITOR
@csrf_exempt 
def displayEditor(request):
    context = RequestContext(request)
    print request.POST.has_key('language')
    if request.POST.has_key('language'):
    	if request.POST.has_key('experiment_id'):
    		experiment = Experiment.objects.get(id=request.POST['experiment_id'])
    		file_list = experiment.Files.all()
    	else:
    		experiment = []
    		file_list = []
    	file_context = {}
    	for i in range(len(file_list)):
    		file_context[file_list[i].name + ',,,z,z,z,z,,,' + file_list[i].friendly_name] = ''
    	file_context['file_keys'] = file_context.keys()
	file_context['lang'] = request.POST['language']
        return render_to_response('tracer_testingforWireit/editor.html', file_context, context_instance=context)
    else:
        return HttpResponseRedirect('/editor/langSelect/')

@csrf_exempt 
def languageSelect(request):
    context = RequestContext(request)
    if request.POST.has_key('instruments'):
        return render_to_response('tracer_testingforWireit/editorRedirect.html',
                            {'lang':request.POST['instruments']}, context_instance=context)
    form = languageSelectForm()
    return render_to_response('tracer_testingforWireit/languageSelect.html', {'form':form}, context_instance=context)
    
    
###########
## Views for users, redirects to MyProjects page from login. Then continues logically from there.
@login_required
def myProjects(request):
	context = RequestContext(request)
	if request.POST.has_key('new_project'):
		Project.objects.create(Title=request.POST['new_project'], user=request.user)
	project_list = Project.objects.filter(user=request.user)
	paginator = Paginator(project_list, 10) #10 projects per pages
	page = request.GET.get('page')
	if page == None:
		page = 1
	try:
		projects = paginator.page(page)
	except PageNotAnInteger:
		projects = paginator.page(1)
	except EmptyPage:
		projects = paginator.page(paginator.num_pages)
	form = titleOnlyForm()
	return render_to_response('userProjects/displayProjects.html', {'projects':projects, 'form':form}, context_instance=context)

@login_required
def editProject(request, project_id):
	if request.POST.has_key('new_experiment'):
		new_exp = Experiment.objects.create(ProposalNum=request.POST['new_experiment'], users=request.user)
		new_exp.save()
		Project.objects.get(id=project_id).experiments.add(new_exp) 
	context = RequestContext(request)
	project = Project.objects.get(id=project_id)
	experiment_list = project.experiments.all()
	paginator = Paginator(experiment_list, 10)
	page = request.GET.get('page')
	if page == None:
		page = 1
	try:
		experiments = paginator.page(page)
	except PageNotAnInteger:
		experiments = paginator.page(1)
	except EmptyPage:
		experiments = paginator.page(paginator.num_pages)
	form = titleOnlyFormExperiment()
	return render_to_response('userProjects/editProject.html', {'project':project, 'form':form, 'experiments':experiments}, context_instance=context)

@login_required 
def editExperiment(request, experiment_id):
	experiment = Experiment.objects.get(id=experiment_id)
	if request.FILES.has_key('files'):
		file_data = request.FILES['files']
		file_sha1 = hashlib.sha1()
		for line in file_data.read():
			file_sha1.update(line)
		write_here = '/tmp/FILES/' + file_sha1.hexdigest()
		write_here = open(write_here, 'w')
		for line in file_data:
			write_here.write(line)
		write_here.close()
		new_file = File.objects.create(name=file_sha1.hexdigest(), friendly_name=file_data.name, location='/tmp/FILES/')
		experiment.Files.add(new_file)
	if request.POST.has_key('instrument_name'):
		if request.POST['instrument_name']:
			instrument = Instrument.objects.get(id=request.POST['instrument_name'])
			instrument_class = instrument.instrument_class
			experiment.instrument = instrument
			experiment.save()
	if request.POST.has_key('facility'):
		if request.POST['facility']:
			facility = Facility.objects.get(id=request.POST['facility'])
			experiment.facility = facility
			experiment.save()
	if request.POST.has_key('templates'):
		if request.POST['templates']:
			template = Template.objects.get(id=request.POST['templates'])
			experiment.templates.add(template)
		#print file_sha1.hexdigest()
		#print hashlib.sha1(request.FILES['files'].read()).hexdigest()	
	context = RequestContext(request)
	facility = experiment.facility
	instrument = experiment.instrument
	if instrument:
		instrument_class = experiment.instrument.instrument_class
	else:
		instrument_class = None
	form1 = experimentForm1(initial={'facility':facility, 'instrument_class':instrument_class, 'instrument_name':instrument})
	form2 = experimentForm2()
	return render_to_response('userProjects/editExperiment.html', {'form1':form1, 'form2':form2, 'experiment':experiment, }, context_instance=context)<|MERGE_RESOLUTION|>--- conflicted
+++ resolved
@@ -190,11 +190,7 @@
     nodenum = int(data['clickedOn']['source']['moduleId'])
     print "calculating: terminal=%s, nodenum=%d" % (terminal_id, nodenum)
     language = data['language']
-<<<<<<< HEAD
-    instrument_by_language = {'new_andr': ANDR, 'andr':ANDR}
-=======
-    instrument_by_language = {'andr': ANDR,'sans_novel':SANS_INS}
->>>>>>> 38311018
+    instrument_by_language = {'new_andr': ANDR, 'andr':ANDR,'sans_novel':SANS_INS}
     instrument = instrument_by_language.get(language, None)
     result = "{}"
     if instrument is not None:
