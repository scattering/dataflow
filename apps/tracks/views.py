# Create your views here.

from django.shortcuts import render_to_response
from django.http import HttpResponse, HttpResponseRedirect, QueryDict
from django.utils import simplejson
from apps.tracks.forms import languageSelectForm, titleOnlyForm, experimentForm1, experimentForm2, titleOnlyFormExperiment
from django.template import RequestContext
from django.contrib.auth.decorators import login_required
from django.views.decorators.csrf import csrf_exempt
from django.core.paginator import Paginator, EmptyPage, PageNotAnInteger #paging for lists
from django.core.exceptions import ObjectDoesNotExist

import hashlib

## models
from django.contrib.auth.models import User 
from models import * #add models by name

## adds test objects to DB
from ... import fillDB


from ...apps.fileview import testftp

#from ...dataflow import wireit
from ...dataflow.calc import run_template
from ...dataflow.calc import calc_single, fingerprint_template, get_plottable
#from ...dataflow.core import register_instrument
#from ...dataflow.tas.instruments import BT7
from ...dataflow.offspecular.instruments import ANDR
print "ANDR imported:", ANDR.id
#from ...dataflow.tas import instruments
#from ...dataflow.SANS import novelinstruments as SANS_INS
#from ...dataflow.tas import instruments as TAS_INS

from ...dataflow import wireit

import random

def xhr_test(request):
    if request.is_ajax():
        if request.method == 'GET':
                message = "This is an XHR GET request"
        elif request.method == 'POST':
            message = "This is an XHR POST request"
            # Here we can access the POST data
            print request.POST
        else:
            message = "No XHR"
    else:
	message = "What is this, WSGI?"
    return HttpResponse(message)

def mytest(request):
   return render_to_response('tracer_testingforWireit/xhr_temp.html')

def home(request):
    context = RequestContext(request)
    site_list = ['/hello/', '/test/', '/editor/', '/loadFiles/']
    return render_to_response('tracer_testingforWireit/home.html', locals(), context_instance=context)
    
##################
#### file loading testing

store = [{
        "id": 0,
        "text": "A leaf Node",
        "leaf": True
    }, {
        "id": 1,
        "text": "A folder Node",
        "children": [{
            "id": 2,
            "text": "A child Node",
            "leaf": True
            #"children":[{}],
        }]
   }]
def getNCNRdirectories(request):
	return HttpResponse(simplejson.dumps(testftp.runMe()))  #testftp.runMe()
    
def displayFileLoad(request):
	return render_to_response('FileUpload/FileTreeTest.html', locals())
    
###################
#### TRACKS testing

#### template list

a = [{"name":"test tas", "wires": [{"src": {"terminal": "output", "moduleId": 0}, "tgt": {"terminal": "input", "moduleId": 1}}, {"src": {"terminal": "output", "moduleId": 1}, "tgt": {"terminal": "input", "moduleId": 2}}, {"src": {"terminal": "output", "moduleId": 2}, "tgt": {"terminal": "input", "moduleId": 3}}], "modules": [{"terminals": "", "config": {"position": [5, 20], "xtype": "WireIt.Container"}, "name": "Load", "value": {}}, {"terminals": {"input": [-15, 1, -1, 0], "output": [15, 1, 1, 0]}, "config": {"position": [160, 20], "xtype": "WireIt.ImageContainer"}, "name": "Join", "value": {}}, {"terminals": {"input": [0, 10, -1, 0], "output": [20, 10, 1, 0]}, "config": {"position": [280, 40], "xtype": "WireIt.ImageContainer"}, "name": "Scale", "value": {}}, {"terminals": "", "config": {"position": [340, 40], "xtype": "WireIt.Container"}, "name": "Save", "value": {}}], "properties": {"name": "test tas", "description": "example TAS diagram"}}]    
offspec = [{"name":"andr test", "wires": [{"src": {"terminal": "output", "moduleId": 0}, "tgt": {"terminal": "input_data", "moduleId": 2}}, {"src": {"terminal": "output", "moduleId": 2}, "tgt": {"terminal": "input", "moduleId": 3}}, {"src": {"terminal": "output", "moduleId": 3}, "tgt": {"terminal": "input", "moduleId": 4}}, {"src": {"terminal": "output", "moduleId": 4}, "tgt": {"terminal": "input", "moduleId": 5}}, {"src": {"terminal": "output", "moduleId": 5}, "tgt": {"terminal": "input", "moduleId": 6}}, {"src": {"terminal": "output", "moduleId": 6}, "tgt": {"terminal": "input", "moduleId": 1}}], "modules": [{"terminals": "", "config": {"files": ["/home/brendan/sampledata/ANDR/sabc/Isabc2002.cg1", "/home/brendan/sampledata/ANDR/sabc/Isabc2003.cg1", "/home/brendan/sampledata/ANDR/sabc/Isabc2004.cg1", "/home/brendan/sampledata/ANDR/sabc/Isabc2005.cg1", "/home/brendan/sampledata/ANDR/sabc/Isabc2006.cg1", "/home/brendan/sampledata/ANDR/sabc/Isabc2007.cg1", "/home/brendan/sampledata/ANDR/sabc/Isabc2008.cg1", "/home/brendan/sampledata/ANDR/sabc/Isabc2009.cg1", "/home/brendan/sampledata/ANDR/sabc/Isabc2010.cg1", "/home/brendan/sampledata/ANDR/sabc/Isabc2011.cg1", "/home/brendan/sampledata/ANDR/sabc/Isabc2012.cg1"], "position": [50, 50], "intent": "signal", "xtype": "WireIt.Container"}, "name": "Load", "value": {}}, {"terminals": "", "config": {"position": [650, 350], "ext": "dat", "xtype": "WireIt.Container"}, "name": "Save", "value": {}}, {"terminals": {"input_data": [-16, 1, -1, 0], "input_grid":[-16, 16, -1, 0], "output": [15, 1, 1, 0]}, "config": {"position": [150, 100], "xtype": "WireIt.ImageContainer"}, "name": "Combine", "value": {}}, {"terminals": {"input": [0, 10, -1, 0], "output": [20, 10, 1, 0]}, "config": {"position": [250, 150], "xtype": "WireIt.ImageContainer", "offsets": {"theta": 0.10000000000000001}}, "name": "Offset", "value": {}}, {"terminals": {"input": [0, 10, -1, 0], "output": [20, 10, 1, 0]}, "config": {"position": [350, 200], "xtype": "WireIt.ImageContainer"}, "name": "Wiggle", "value": {}}, {"terminals": {"input": [0, 10, -1, 0], "output": [20, 10, 1, 0]}, "config": {"position": [450, 250], "xtype": "WireIt.ImageContainer"}, "name": "Pixels to two theta", "value": {}}, {"terminals": {"input": [0, 10, -1, 0], "output": [20, 10, 1, 0]}, "config": {"position": [550, 300], "xtype": "WireIt.ImageContainer"}, "name": "Two theta to qxqz", "value": {}}], "properties": {"name": "test ospec", "description": "example ospec diagram"}},
{"name":"test ospec", "modules":[{"name":"Load", "value":{}, "config":{"position":[50, 50], "xtype":"WireIt.Container"}}, {"name":"Save", "value":{}, "config":{"position":[650, 350], "xtype":"WireIt.Container"}}, {"name":"Offset", "value":{}, "config":{"position":[204, 92], "xtype":"WireIt.ImageContainer"}}, {"name":"Wiggle", "value":{}, "config":{"position":[321, 171], "xtype":"WireIt.ImageContainer"}}, {"name":"Pixels to two theta", "value":{}, "config":{"position":[450, 250], "xtype":"WireIt.ImageContainer"}}, {"name":"Two theta to qxqz", "value":{}, "config":{"position":[560, 392], "xtype":"WireIt.ImageContainer"}}, {"name":"Combine", "value":{}, "config":{"position":[452, 390], "xtype":"WireIt.ImageContainer"}}], "properties":{"name":"test ospec", "description":"example ospec diagram"}, "wires":[{"xtype":"WireIt.BezierWire", "src":{"moduleId":2, "terminal":"output"}, "tgt":{"moduleId":3, "terminal":"input"}}, {"xtype":"WireIt.BezierWire", "src":{"moduleId":3, "terminal":"output"}, "tgt":{"moduleId":4, "terminal":"input"}}, {"xtype":"WireIt.BezierWire", "src":{"moduleId":5, "terminal":"output"}, "tgt":{"moduleId":1, "terminal":"input"}}, {"xtype":"WireIt.BezierWire", "src":{"moduleId":0, "terminal":"output"}, "tgt":{"moduleId":2, "terminal":"input"}}, {"xtype":"WireIt.BezierWire", "src":{"moduleId":4, "terminal":"output"}, "tgt":{"moduleId":6, "terminal":"input_data"}}, {"xtype":"WireIt.BezierWire", "src":{"moduleId":6, "terminal":"output"}, "tgt":{"moduleId":5, "terminal":"input"}}], "language":"NCNR ANDR"},
{"name":"new offspecular", 'wires': [{'src': {'terminal': 'output', 'moduleId': 0}, 'tgt': {'terminal': 'input', 'moduleId': 4}}, {'src': {'terminal': 'output', 'moduleId': 4}, 'tgt': {'terminal': 'input', 'moduleId': 3}}, {'src': {'terminal': 'output', 'moduleId': 3}, 'tgt': {'terminal': 'input', 'moduleId': 5}}, {'src': {'terminal': 'output', 'moduleId': 5}, 'tgt': {'terminal': 'input_data', 'moduleId': 2}}, {'src': {'terminal': 'output', 'moduleId': 5}, 'tgt': {'terminal': 'input', 'moduleId': 7}}, {'src': {'terminal': 'output', 'moduleId': 7}, 'tgt': {'terminal': 'input_grid', 'moduleId': 2}}, {'src': {'terminal': 'output', 'moduleId': 2}, 'tgt': {'terminal': 'input', 'moduleId': 6}}, {'src': {'terminal': 'output', 'moduleId': 6}, 'tgt': {'terminal': 'input', 'moduleId': 1}}], 'modules': [{'terminals': '', 'config': {'files': ['/home/brendan/dataflow/sampledata/ANDR/sabc/Isabc2002.cg1', '/home/brendan/dataflow/sampledata/ANDR/sabc/Isabc2003.cg1', '/home/brendan/dataflow/sampledata/ANDR/sabc/Isabc2004.cg1', '/home/brendan/dataflow/sampledata/ANDR/sabc/Isabc2005.cg1', '/home/brendan/dataflow/sampledata/ANDR/sabc/Isabc2006.cg1', '/home/brendan/dataflow/sampledata/ANDR/sabc/Isabc2007.cg1', '/home/brendan/dataflow/sampledata/ANDR/sabc/Isabc2008.cg1', '/home/brendan/dataflow/sampledata/ANDR/sabc/Isabc2009.cg1', '/home/brendan/dataflow/sampledata/ANDR/sabc/Isabc2010.cg1', '/home/brendan/dataflow/sampledata/ANDR/sabc/Isabc2011.cg1', '/home/brendan/dataflow/sampledata/ANDR/sabc/Isabc2012.cg1'], 'position': (50, 50), 'intent': 'signal', 'xtype': 'WireIt.Container'}, 'name': 'Load', 'value': {}}, {'terminals': '', 'config': {'position': (650, 350), 'ext': 'dat', 'xtype': 'WireIt.Container'}, 'name': 'Save', 'value': {}}, {'terminals': {'input_data': (-15, 1, -1, 0), 'input_grid': (-10, 1, -1, 0), 'output': (15, 1, 1, 0)}, 'config': {'position': (150, 100), 'xtype': 'WireIt.ImageContainer'}, 'name': 'Combine', 'value': {}}, {'terminals': {'input': (0, 10, -1, 0), 'output': (20, 10, 1, 0)}, 'config': {'position': (250, 150), 'xtype': 'WireIt.ImageContainer', 'offsets': {'theta': 0}}, 'name': 'Offset', 'value': {}}, {'terminals': {'input': (0, 10, -1, 0), 'output': (20, 10, 1, 0)}, 'config': {'position': (350, 200), 'xtype': 'WireIt.ImageContainer'}, 'name': 'Wiggle', 'value': {}}, {'terminals': {'input': (0, 10, -1, 0), 'output': (20, 10, 1, 0)}, 'config': {'position': (450, 250), 'xtype': 'WireIt.ImageContainer'}, 'name': 'Pixels to two theta', 'value': {}}, {'terminals': {'input': (0, 10, -1, 0), 'output': (20, 10, 1, 0), 'output_grid': (10, 10, -1, 0)}, 'config': {'position': (550, 300), 'xtype': 'WireIt.ImageContainer'}, 'name': 'Two theta to qxqz', 'value': {}}, {'terminals': {'input': (-15, 1, -1, 0), 'output': (15, 1, 1, 0)}, 'config': {'position': (600, 350), 'xtype': 'WireIt.ImageContainer'}, 'name': 'Autogrid', 'value': {}}], 'properties': {'name': 'test ospec', 'description': 'example ospec diagram'}}]
SANS = [{"name":"sans test", "wires": [{"src": {"terminal": "output", "moduleId": 0}, "tgt": {"terminal": "input", "moduleId": 2}}, {"src": {"terminal": "output", "moduleId": 2}, "tgt": {"terminal": "input", "moduleId": 3}}, {"src": {"terminal": "output", "moduleId": 3}, "tgt": {"terminal": "input", "moduleId": 4}}, {"src": {"terminal": "output", "moduleId": 4}, "tgt": {"terminal": "input", "moduleId": 5}}, {"src": {"terminal": "output", "moduleId": 5}, "tgt": {"terminal": "input", "moduleId": 1}}], "modules": [{"terminals": "", "config": {"files": ["/var/www/DATAFLOW/dataflow/reduction/sans/ncnr_sample_data/SILIC010.SA3_SRK_S110", "/var/www/DATAFLOW/dataflow/reduction/sans/ncnr_sample_data/SILIC008.SA3_SRK_S108", "/var/www/DATAFLOW/dataflow/reduction/sans/ncnr_sample_data/SILIC002.SA3_SRK_S102", "/var/www/DATAFLOW/dataflow/reduction/sans/ncnr_sample_data/SILIC006.SA3_SRK_S106", "/var/www/DATAFLOW/dataflow/reduction/sans/ncnr_sample_data/SILIC005.SA3_SRK_S105", "/var/www/DATAFLOW/dataflow/reduction/sans/ncnr_sample_data/SILIC007.SA3_SRK_S107", "/var/www/DATAFLOW/dataflow/reduction/sans/ncnr_sample_data/PLEX_2NOV2007_NG3.DIV"], "position": [5, 20], "intent": "signal", "xtype": "WireIt.Container"}, "name": "Load", "value": {}}, {"terminals": "", "config": {"position": [500, 500], "ext": "dat", "xtype": "WireIt.Container"}, "name": "Save", "value": {}}, {"terminals": {"input": [0, 10, -1, 0], "output": [20, 10, 1, 0]}, "config": {"position": [360, 100], "xtype": "WireIt.ImageContainer"}, "name": "initial_correction", "value": {}}, {"terminals": {"input": [0, 10, -1, 0], "output": [20, 10, 1, 0]}, "config": {"position": [360, 200], "xtype": "WireIt.ImageContainer"}, "name": "correct_detector_efficiency", "value": {}}, {"terminals": {"input": [0, 10, -1, 0], "output": [20, 10, 1, 0]}, "config": {"position": [360, 300], "xtype": "WireIt.ImageContainer"}, "name": "absolute_scaling", "value": {}}, {"terminals": {"input": [0, 10, -1, 0], "output": [20, 10, 1, 0]}, "config": {"position": [360, 400], "xtype": "WireIt.ImageContainer"}, "name": "annular_av", "value": {}}], "properties": {"name": "test sans", "description": "example sans data"}}]

SANS_2 = [{"name":"SANS 2", "wires": [{"src": {"terminal": "output", "moduleId": 0}, "tgt": {"terminal": "input", "moduleId": 2}}, {"src": {"terminal": "output", "moduleId": 2}, "tgt": {"terminal": "input", "moduleId": 3}}, {"src": {"terminal": "output", "moduleId": 3}, "tgt": {"terminal": "input", "moduleId": 4}}, {"src": {"terminal": "output", "moduleId": 4}, "tgt": {"terminal": "input", "moduleId": 5}}, {"src": {"terminal": "output", "moduleId": 5}, "tgt": {"terminal": "input", "moduleId": 1}}], "modules": [{"terminals": "", "config": {"files": ["/var/www/DATAFLOW/dataflow/reduction/sans/ncnr_sample_data/SILIC010.SA3_SRK_S110", "/var/www/DATAFLOW/dataflow/reduction/sans/ncnr_sample_data/SILIC008.SA3_SRK_S108", "/var/www/DATAFLOW/dataflow/reduction/sans/ncnr_sample_data/SILIC002.SA3_SRK_S102", "/var/www/DATAFLOW/dataflow/reduction/sans/ncnr_sample_data/SILIC006.SA3_SRK_S106", "/var/www/DATAFLOW/dataflow/reduction/sans/ncnr_sample_data/SILIC005.SA3_SRK_S105", "/var/www/DATAFLOW/dataflow/reduction/sans/ncnr_sample_data/SILIC007.SA3_SRK_S107", "/var/www/DATAFLOW/dataflow/reduction/sans/ncnr_sample_data/PLEX_2NOV2007_NG3.DIV"], "position": [5, 20], "intent": "signal", "xtype": "WireIt.Container"}, "name": "Load", "value": {}}, {"terminals": "", "config": {"position": [500, 500], "ext": "dat", "xtype": "WireIt.Container"}, "name": "Save", "value": {}}, {"terminals": {"input": [0, 10, -1, 0], "output": [20, 10, 1, 0]}, "config": {"position": [360, 100], "xtype": "WireIt.ImageContainer"}, "name": "initial_correction", "value": {}}, {"terminals": {"input": [0, 10, -1, 0], "output": [20, 10, 1, 0]}, "config": {"position": [360, 200], "xtype": "WireIt.ImageContainer"}, "name": "Correct Detector Sensitivity", "value": {}}, {"terminals": {"input": [0, 10, -1, 0], "output": [20, 10, 1, 0]}, "config": {"position": [360, 300], "xtype": "WireIt.ImageContainer"}, "name": "absolute_scaling", "value": {}}, {"terminals": {"input": [0, 10, -1, 0], "output": [20, 10, 1, 0]}, "config": {"position": [360, 400], "xtype": "WireIt.ImageContainer"}, "name": "annular_av", "value": {}}], "properties": {"name": "test sans", "description": "example sans data"}}]

TAS_2 = [{"name":"real TAS", "wires": [{"src": {"terminal": "output", "moduleId": 0}, "tgt": {"terminal": "input", "moduleId": 1}}], "modules": [{"terminals": "input", "config": {"files": ["/home/alex/Desktop/dataflow/reduction/tripleaxis/EscanQQ7HorNSF91831.bt7"], "position": [50, 50], "xtype": "WireIt.Container"}, "name": "Load", "value": {}}, {"terminals": {"input": [-15, 1, -1, 0], "output": [15, 1, 1, 0]}, "config": {"position": [250, 400], "target_monitor": 900000, "xtype": "WireIt.ImageContainer"}, "name": "Normalize Monitor", "value": {}}], "properties": {"name": "test reduction", "description": "example reduction diagram"}}]


SANS_3 = [{"name":"Sans_New", "wires": [{"src": {"terminal": "output", "moduleId": 0}, "tgt": {"terminal": "sample", "moduleId": 4}}, {"src": {"terminal": "output", "moduleId": 1}, "tgt": {"terminal": "empty_cell", "moduleId": 4}}, {"src": {"terminal": "output", "moduleId": 3}, "tgt": {"terminal": "blocked", "moduleId": 4}}, {"src": {"terminal": "sample", "moduleId": 4}, "tgt": {"terminal": "sample", "moduleId": 7}}, {"src": {"terminal": "empty_cell", "moduleId": 4}, "tgt": {"terminal": "empty_cell", "moduleId": 7}}, {"src": {"terminal": "output", "moduleId": 5}, "tgt": {"terminal": "Tsam", "moduleId": 7}}, {"src": {"terminal": "output", "moduleId": 6}, "tgt": {"terminal": "Temp", "moduleId": 7}}, {"src": {"terminal": "sample", "moduleId": 7}, "tgt": {"terminal": "sample", "moduleId": 9}}, {"src": {"terminal": "empty_cell", "moduleId": 7}, "tgt": {"terminal": "empty_cell", "moduleId": 9}}, {"src": {"terminal": "blocked", "moduleId": 4}, "tgt": {"terminal": "blocked", "moduleId": 9}}, {"src": {"terminal": "COR", "moduleId": 9}, "tgt": {"terminal": "COR", "moduleId": 11}}, {"src": {"terminal": "output", "moduleId": 10}, "tgt": {"terminal": "DIV", "moduleId": 11}}, {"src": {"terminal": "DIV", "moduleId": 11}, "tgt": {"terminal": "input", "moduleId": 8}}, {"src": {"terminal": "DIV", "moduleId": 11}, "tgt": {"terminal": "DIV", "moduleId": 13}}, {"src": {"terminal": "output", "moduleId": 12}, "tgt": {"terminal": "empty", "moduleId": 13}}, {"src": {"terminal": "output", "moduleId": 10}, "tgt": {"terminal": "sensitivity", "moduleId": 13}}, {"src": {"terminal": "ABS", "moduleId": 13}, "tgt": {"terminal": "ABS", "moduleId": 14}}, {"src": {"terminal": "OneD", "moduleId": 14}, "tgt": {"terminal": "input", "moduleId": 8}}], "modules": [{"terminals": "", "config": {"files": ["/home/elakian/dataflow/reduction/sans/ncnr_sample_data/SILIC010.SA3_SRK_S110"], "position": [5, 20], "intent": "signal", "xtype": "WireIt.Container"}, "name": "Load", "value": {}}, {"terminals": "", "config": {"files": ["/home/elakian/dataflow/reduction/sans/ncnr_sample_data/SILIC008.SA3_SRK_S108"], "position": [5, 30], "intent": "signal", "xtype": "WireIt.Container"}, "name": "Load", "value": {}}, {"terminals": "", "config": {"files": ["/home/elakian/dataflow/reduction/sans/ncnr_sample_data/SILIC002.SA3_SRK_S102"], "position": [5, 40], "intent": "signal", "xtype": "WireIt.Container"}, "name": "Load", "value": {}}, {"terminals": "", "config": {"files": ["/home/elakian/dataflow/reduction/sans/ncnr_sample_data/SILIC007.SA3_SRK_S107"], "position": [5, 50], "intent": "signal", "xtype": "WireIt.Container"}, "name": "Load", "value": {}}, {"terminals": {"sample": [20, 10, 1, 0], "empty_cell": [20, 20, 1, 0], "blocked": [20, 40, 1, 0]}, "config": {"position": [360, 50], "xtype": "WireIt.ImageContainer"}, "name": "Dead time Correction", "value": {}}, {"terminals": "", "config": {"files": ["/home/elakian/dataflow/reduction/sans/ncnr_sample_data/SILIC006.SA3_SRK_S106"], "position": [50, 100], "intent": "signal", "xtype": "WireIt.Container"}, "name": "Load", "value": {}}, {"terminals": "", "config": {"files": ["/home/elakian/dataflow/reduction/sans/ncnr_sample_data/SILIC005.SA3_SRK_S105"], "position": [50, 100], "intent": "signal", "xtype": "WireIt.Container"}, "name": "Load", "value": {}}, {"terminals": {"sample": [20, 10, 1, 0], "empty_cell": [20, 10, 1, 0], "Tsam": [0, 100, -1, 0], "Temp": [0, 130, -1, 0]}, "config": {"position": [120, 80], "xtype": "WireIt.ImageContainer"}, "name": "generate_transmission", "value": {}}, {"terminals": "", "config": {"position": [500, 500], "ext": "dat", "xtype": "WireIt.Container"}, "name": "Save", "value": {}}, {"terminals": {"sample": [0, 10, -1, 0], "COR": [20, 10, 1, 0], "empty_cell": [0, 50, -1, 0], "blocked": [0, 90, -1, 0]}, "config": {"position": [360, 100], "xtype": "WireIt.ImageContainer"}, "name": "initial_correction", "value": {}}, {"terminals": "", "config": {"files": ["/home/elakian/dataflow/reduction/sans/ncnr_sample_data/PLEX_2NOV2007_NG3.DIV"], "position": [100, 300], "intent": "signal", "xtype": "WireIt.Container"}, "name": "Load", "value": {}}, {"terminals": {"DIV": [20, 10, 1, 0], "COR": [0, 10, -1, 0]}, "config": {"position": [360, 200], "xtype": "WireIt.ImageContainer"}, "name": "Correct Detector Sensitivity", "value": {}}, {"terminals": "", "config": {"files": ["/home/elakian/dataflow/reduction/sans/ncnr_sample_data/SILIC002.SA3_SRK_S102"], "position": [100, 300], "intent": "signal", "xtype": "WireIt.Container"}, "name": "Load", "value": {}}, {"terminals": {"DIV": [0, 10, -1, 0], "ABS": [20, 10, 1, 0], "sensitivity": [0, 10, -1, 0], "empty": [0, 10, -1, 0]}, "config": {"position": [360, 300], "xtype": "WireIt.ImageContainer"}, "name": "absolute_scaling", "value": {}}, {"terminals": {"ABS": [0, 10, -1, 0], "OneD": [20, 10, 1, 0]}, "config": {"position": [360, 400], "xtype": "WireIt.ImageContainer"}, "name": "annular_av", "value": {}}], "properties": {"name": "test sans", "description": "example sans data"}}]

sample_data = {
    'type': '2d',
    'z':  [ [1, 2], [3, 4] ],
    'title': 'This is the title',
    'dims': {
      'xmax': 1.0,
      'xmin': 0.0,
      'ymin': 0.0,
      'ymax': 12.0,
      'xdim': 2,
      'ydim': 2,
    },
    'xlabel': 'This is my x-axis label',
    'ylabel': 'This is my y-axis label',
    'zlabel': 'This is my z-axis label',
}

b = {'save':'successful'}

SANS_NEW_TEMPLATE_FROM_WIREIT = {"modules":[{"config":{"files":"SILIC010.SA3_SRK_S110", "position":[5, 20], "xtype":"WireIt.Container"}, "name":"Load", "value":{}}, {"config":{"files":"SILIC008.SA3_SRK_S108", "position":[5, 30], "xtype":"WireIt.Container"}, "name":"Load", "value":{}}, {"config":{"position":[5, 40], "xtype":"WireIt.Container"}, "name":"Load", "value":{}}, {"config":{"position":[5, 50], "xtype":"WireIt.Container"}, "name":"Load", "value":{}}, {"config":{"position":[360, 50], "xtype":"WireIt.ImageContainer"}, "name":"Dead time Correction", "value":{}}, {"config":{"files":"SILIC005.SA3_SRK_S105", "position":[9, 128], "xtype":"WireIt.Container"}, "name":"Load", "value":{}}, {"config":{"files":"SILIC006.SA3_SRK_S106", "position":[42, 326], "xtype":"WireIt.Container"}, "name":"Load", "value":{}}, {"config":{"position":[120, 80], "xtype":"WireIt.ImageContainer"}, "name":"generate_transmission", "value":{}}, {"config":{"position":[696, 555], "xtype":"WireIt.Container"}, "name":"Save", "value":{}}, {"config":{"position":[360, 100], "xtype":"WireIt.ImageContainer"}, "name":"initial_correction", "value":{}}, {"config":{"files":"PLEX_2NOV2007_NG3.DIV", "position":[32, 394], "xtype":"WireIt.Container"}, "name":"Load", "value":{}}, {"config":{"position":[360, 200], "xtype":"WireIt.ImageContainer"}, "name":"Correct Detector Sensitivity", "value":{}}, {"config":{"files":"SILIC002.SA3_SRK_S102", "position":[72, 474], "xtype":"WireIt.Container"}, "name":"Load", "value":{}}, {"config":{"position":[360, 300], "xtype":"WireIt.ImageContainer"}, "name":"absolute_scaling", "value":{}}, {"config":{"position":[360, 400], "xtype":"WireIt.ImageContainer"}, "name":"annular_av", "value":{}}], "name":"test sans", "properties":{"description":"example sans data", "name":"test sans"}, "wires":[{"src":{"moduleId":0, "terminal":"output"}, "tgt":{"moduleId":4, "terminal":"sample"}, "xtype":"WireIt.BezierWire"}, {"src":{"moduleId":1, "terminal":"output"}, "tgt":{"moduleId":4, "terminal":"empty_cell"}, "xtype":"WireIt.BezierWire"}, {"src":{"moduleId":3, "terminal":"output"}, "tgt":{"moduleId":4, "terminal":"blocked"}, "xtype":"WireIt.BezierWire"}, {"src":{"moduleId":4, "terminal":"sample"}, "tgt":{"moduleId":7, "terminal":"sample"}, "xtype":"WireIt.BezierWire"}, {"src":{"moduleId":4, "terminal":"empty_cell"}, "tgt":{"moduleId":7, "terminal":"empty_cell"}, "xtype":"WireIt.BezierWire"}, {"src":{"moduleId":5, "terminal":"output"}, "tgt":{"moduleId":7, "terminal":"Tsam"}, "xtype":"WireIt.BezierWire"}, {"src":{"moduleId":6, "terminal":"output"}, "tgt":{"moduleId":7, "terminal":"Temp"}, "xtype":"WireIt.BezierWire"}, {"src":{"moduleId":7, "terminal":"sample"}, "tgt":{"moduleId":9, "terminal":"sample"}, "xtype":"WireIt.BezierWire"}, {"src":{"moduleId":7, "terminal":"empty_cell"}, "tgt":{"moduleId":9, "terminal":"empty_cell"}, "xtype":"WireIt.BezierWire"}, {"src":{"moduleId":4, "terminal":"blocked"}, "tgt":{"moduleId":9, "terminal":"blocked"}, "xtype":"WireIt.BezierWire"}, {"src":{"moduleId":9, "terminal":"COR"}, "tgt":{"moduleId":11, "terminal":"COR"}, "xtype":"WireIt.BezierWire"}, {"src":{"moduleId":10, "terminal":"output"}, "tgt":{"moduleId":11, "terminal":"DIV"}, "xtype":"WireIt.BezierWire"}, {"src":{"moduleId":11, "terminal":"DIV"}, "tgt":{"moduleId":8, "terminal":"input"}, "xtype":"WireIt.BezierWire"}, {"src":{"moduleId":11, "terminal":"DIV"}, "tgt":{"moduleId":13, "terminal":"DIV"}, "xtype":"WireIt.BezierWire"}, {"src":{"moduleId":12, "terminal":"output"}, "tgt":{"moduleId":13, "terminal":"empty"}, "xtype":"WireIt.BezierWire"}, {"src":{"moduleId":10, "terminal":"output"}, "tgt":{"moduleId":13, "terminal":"sensitivity"}, "xtype":"WireIt.BezierWire"}, {"src":{"moduleId":13, "terminal":"ABS"}, "tgt":{"moduleId":14, "terminal":"ABS"}, "xtype":"WireIt.BezierWire"}, {"src":{"moduleId":14, "terminal":"OneD"}, "tgt":{"moduleId":8, "terminal":"input"}, "xtype":"WireIt.BezierWire"}]}

TAS_TEMPLATE_FROM_WIREIT = {"modules":[{"config":{"position":[50, 50], "xtype":"WireIt.Container"}, "name":"Load", "value":{}}, {"config":{"position":[250, 400], "xtype":"WireIt.ImageContainer"}, "name":"Normalize Monitor", "value":{}}], "name":"test reduction", "properties":{"description":"example reduction diagram", "name":"test reduction"}, "wires":[{"src":{"moduleId":0, "terminal":"output"}, "tgt":{"moduleId":1, "terminal":"input"}, "xtype":"WireIt.BezierWire"}]}


# apps.tracks.models, convert file hash to file path
	# File.objects.get(id=hash).location ("/tmp/FILES/{filename}")
	# wireit.py, convert wireit_diagram to template
# 





# this is a temporary option until wirings are stored in the database:
# they can be stored in a local list:
wirings_list = offspec + a + SANS + SANS_2 + SANS_3 + TAS_2

@csrf_exempt 
def listWirings(request):
    context = RequestContext(request)
    print 'I am loading'
    return HttpResponse(simplejson.dumps(wirings_list)) #, context_instance=context

#    return HttpResponse(simplejson.dumps(a)) #andr vs bt7 testing

@csrf_exempt 
def saveWiring(request):
    context = RequestContext(request)
    print 'I am saving'
    new_wiring = simplejson.loads(request.POST['data'])
    # this stores the wires in a simple list, in memory on the django server.
    # replace this with a call to storing the wiring in a real database.
    wirings_list.append(new_wiring)
    return HttpResponse(simplejson.dumps(b)) #, context_instance=context

def get_filepath_by_hash(fh):
    return File.objects.get(name=str(fh)).location + str(fh)

@csrf_exempt 
def runReduction(request):
    data = simplejson.loads(request.POST['data'])
    print 'IN RUN REDUCTION'
<<<<<<< HEAD
    for i in data['modules']:
    	j = i['config']
    	print j
    	if j.has_key('files'):
#    	    print j['files']
    	    j['files'] = map(lambda x: File.objects.get(name=str(x)).location + x, j['files'])
    	    print j['files']
    print 'RR 2'
=======
    config = {}
    for m in data['modules']:
        if m.has_key('config') and m['config'].has_key('files'):
            print m['config']
    for i, m in enumerate(data['modules']):
        if m.has_key('config') and m['config'].has_key('files'):
            file_hashes = m['config']['files']
            file_paths = [get_filepath_by_hash(fh) for fh in file_hashes]
            config.update({i: {'files': file_paths}})
    print config
   # 	j = i['config']
   # 	print j
   # 	if j.has_key('files'):
   # 	    print j['files']
   # 	    j['files'] = map(lambda x: [File.objects.get(name=str(x)).location + x], j['files'])
    	    #print j['files']
    #print 'RR 2'
>>>>>>> 6d9f6222
    #print data
    #template_test = wireit.wireit_diagram_to_template(SANS_NEW_TEMPLATE_FROM_WIREIT)
    #print template_test
    context = RequestContext(request)
    terminal_id = data['clickedOn']['source']['terminal']
    nodenum = int(data['clickedOn']['source']['moduleId'])
    print "calculating: terminal=%s, nodenum=%d" % (terminal_id, nodenum)
    language = data['language']
    instrument_by_language = {'new_andr': ANDR, 'andr':ANDR}
    instrument = instrument_by_language.get(language, None)
    result = "{}"
    if instrument is not None:
        template = wireit.wireit_diagram_to_template(data, instrument)
        # configuration for template is embedded
        result = get_plottable(template, config, nodenum, terminal_id)
    print result
    print type(result)
    ####### SANS TESTING
    #SANS_INS.TESTING()
    # print "RESULT", result
    #print result
    #for i in range(6):
    #	name = 'checkingSANSresults' + str(i) + '.txt'
    # 	openFile =open(name,'w')
    # 	openFile.write(simplejson.dumps(result[i]))
    # 	openFile.close()
    #result = SANS_INS.TESTING()
    #print simplejson.dumps(result)
    
    # Send back the first item in the bundle!
    return HttpResponse(result[0]) #, context_instance=context
    
    #print FILES
###### BT7 TESTING
#    register_instrument(BT7)
#    instruments.init_data()
#    template = wireit.wireit_diagram_to_template(simplejson.loads(str(request.POST['data'])), BT7)
 #   a = run_template(template, [{'files': ['f1.bt7', 'f2.bt7']}, {'align': ['A3']}, {'scale': 2.5}, {'ext': 'dat'}])
 #   print a    
 #   data = [[random.random(), random.random()] for i in range(10)]
 #   c = {'reduction':'successful', 'data': data}
 #   return HttpResponse(simplejson.dumps(a))

###### ANDR TESTING
#    register_instrument(ANDR)
#    print "DONE REGISTERING"
#    template = wireit.wireit_diagram_to_template(simplejson.loads(str(request.POST['data'])), ANDR)
#    template = wireit.wireit_diagram_to_template(offspec[0], ANDR)
#    print template
#    print "RUNNING"
#    a = run_template(template, [d['config'] for d in template.modules])
#    print "DONE RUNNING"
#    print a
#    return HttpResponse(simplejson.dumps(a))


######## 
## Views for displaying a language selection form and for calling the file association table with the selected language.
## scheme is the same as for the editor



########
## Views for displaying a language selection form and for calling the editor template with the selected language.
## The intermediate template 'editorRedirect.html' is used so that we can redirect to /editor/ while preserving 
## the language selection.

## HAVING TROUBLE SENDING LIST OF STRINGS AS CONTEXT TO THE EDITOR
@csrf_exempt 
def displayEditor(request):
    context = RequestContext(request)
    print request.POST.has_key('language')
    if request.POST.has_key('language'):
    	if request.POST.has_key('experiment_id'):
    		experiment = Experiment.objects.get(id=request.POST['experiment_id'])
    		file_list = experiment.Files.all()
    	else:
    		experiment = []
    		file_list = []
    	file_context = {}
    	for i in range(len(file_list)):
    		file_context[file_list[i].name + ',,,z,z,z,z,,,' + file_list[i].friendly_name] = ''
    	file_context['file_keys'] = file_context.keys()
	file_context['lang'] = request.POST['language']
        return render_to_response('tracer_testingforWireit/editor.html', file_context, context_instance=context)
    else:
        return HttpResponseRedirect('/editor/langSelect/')

@csrf_exempt 
def languageSelect(request):
    context = RequestContext(request)
    if request.POST.has_key('instruments'):
        return render_to_response('tracer_testingforWireit/editorRedirect.html',
                            {'lang':request.POST['instruments']}, context_instance=context)
    form = languageSelectForm()
    return render_to_response('tracer_testingforWireit/languageSelect.html', {'form':form}, context_instance=context)
    
    
###########
## Views for users, redirects to MyProjects page from login. Then continues logically from there.
@login_required
def myProjects(request):
	context = RequestContext(request)
	if request.POST.has_key('new_project'):
		Project.objects.create(Title=request.POST['new_project'], user=request.user)
	project_list = Project.objects.filter(user=request.user)
	paginator = Paginator(project_list, 10) #10 projects per pages
	page = request.GET.get('page')
	if page == None:
		page = 1
	try:
		projects = paginator.page(page)
	except PageNotAnInteger:
		projects = paginator.page(1)
	except EmptyPage:
		projects = paginator.page(paginator.num_pages)
	form = titleOnlyForm()
	return render_to_response('userProjects/displayProjects.html', {'projects':projects, 'form':form}, context_instance=context)
	
@login_required
def editProject(request, project_id):
	if request.POST.has_key('new_experiment'):
		new_exp = Experiment.objects.create(ProposalNum=request.POST['new_experiment'], users=request.user)
		new_exp.save()
		Project.objects.get(id=project_id).experiments.add(new_exp) 
	context = RequestContext(request)
	project = Project.objects.get(id=project_id)
	experiment_list = project.experiments.all()
	paginator = Paginator(experiment_list, 10)
	page = request.GET.get('page')
	if page == None:
		page = 1
	try:
		experiments = paginator.page(page)
	except PageNotAnInteger:
		experiments = paginator.page(1)
	except EmptyPage:
		experiments = paginator.page(paginator.num_pages)
	form = titleOnlyFormExperiment()
	return render_to_response('userProjects/editProject.html', {'project':project, 'form':form, 'experiments':experiments}, context_instance=context)

@login_required 
def editExperiment(request, experiment_id):
	experiment = Experiment.objects.get(id=experiment_id)
	if request.FILES.has_key('files'):
		file_data = request.FILES['files']
		file_sha1 = hashlib.sha1()
		for line in file_data.read():
			file_sha1.update(line)
		write_here = '/tmp/FILES/' + file_sha1.hexdigest()
		write_here = open(write_here, 'w')
		for line in file_data:
			write_here.write(line)
		write_here.close()
		new_file = File.objects.create(name=file_sha1.hexdigest(), friendly_name=file_data.name, location='/tmp/FILES/')
		experiment.Files.add(new_file)
	if request.POST.has_key('instrument_name'):
		if request.POST['instrument_name']:
			instrument = Instrument.objects.get(id=request.POST['instrument_name'])
			instrument_class = instrument.instrument_class
			experiment.instrument = instrument
			experiment.save()
	if request.POST.has_key('facility'):
		if request.POST['facility']:
			facility = Facility.objects.get(id=request.POST['facility'])
			experiment.facility = facility
			experiment.save()
	if request.POST.has_key('templates'):
		if request.POST['templates']:
			template = Template.objects.get(id=request.POST['templates'])
			experiment.templates.add(template)
		#print file_sha1.hexdigest()
		#print hashlib.sha1(request.FILES['files'].read()).hexdigest()	
	context = RequestContext(request)
	facility = experiment.facility
	instrument = experiment.instrument
	if instrument:
		instrument_class = experiment.instrument.instrument_class
	else:
		instrument_class = None
	form1 = experimentForm1(initial={'facility':facility, 'instrument_class':instrument_class, 'instrument_name':instrument})
	form2 = experimentForm2()
	return render_to_response('userProjects/editExperiment.html', {'form1':form1, 'form2':form2, 'experiment':experiment, }, context_instance=context)
    <|MERGE_RESOLUTION|>--- conflicted
+++ resolved
@@ -162,16 +162,6 @@
 def runReduction(request):
     data = simplejson.loads(request.POST['data'])
     print 'IN RUN REDUCTION'
-<<<<<<< HEAD
-    for i in data['modules']:
-    	j = i['config']
-    	print j
-    	if j.has_key('files'):
-#    	    print j['files']
-    	    j['files'] = map(lambda x: File.objects.get(name=str(x)).location + x, j['files'])
-    	    print j['files']
-    print 'RR 2'
-=======
     config = {}
     for m in data['modules']:
         if m.has_key('config') and m['config'].has_key('files'):
@@ -189,7 +179,6 @@
    # 	    j['files'] = map(lambda x: [File.objects.get(name=str(x)).location + x], j['files'])
     	    #print j['files']
     #print 'RR 2'
->>>>>>> 6d9f6222
     #print data
     #template_test = wireit.wireit_diagram_to_template(SANS_NEW_TEMPLATE_FROM_WIREIT)
     #print template_test
